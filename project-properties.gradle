--- conflicted
+++ resolved
@@ -4,14 +4,6 @@
 project.ext {
     releaseMode = project.hasProperty("releaseMode")
     testScriptsSrc = [
-<<<<<<< HEAD
-            'https://raw.githubusercontent.com/reportportal/migrations/5.0.0/migrations/0_extensions.up.sql'       : 'V001__extensions.sql',
-            'https://raw.githubusercontent.com/reportportal/migrations/5.0.0/migrations/1_initialize_schema.up.sql': 'V002__initialize_schema.sql',
-            'https://raw.githubusercontent.com/reportportal/migrations/5.0.0/migrations/3_default_data.up.sql'     : 'V003__default_data.sql',
-            'https://raw.githubusercontent.com/reportportal/migrations/5.0.0/migrations/4_size_limitations.up.sql' : 'V004__size_limitations.sql',
-            'https://raw.githubusercontent.com/reportportal/migrations/5.0.0/migrations/5_test_case_id_type.up.sql': 'V005__test_case_id_type.sql',
-            'https://raw.githubusercontent.com/reportportal/migrations/5.0.0/migrations/6_retries_handling.up.sql' : 'V006__retries_handling.up.sql'
-=======
             'https://raw.githubusercontent.com/reportportal/migrations/V5.1/migrations/0_extensions.up.sql'                       : 'V001__extensions.sql',
             'https://raw.githubusercontent.com/reportportal/migrations/V5.1/migrations/1_initialize_schema.up.sql'                : 'V002__initialize_schema.sql',
             'https://raw.githubusercontent.com/reportportal/migrations/V5.1/migrations/3_default_data.up.sql'                     : 'V003__default_data.sql',
@@ -22,7 +14,6 @@
             'https://raw.githubusercontent.com/reportportal/migrations/V5.1/migrations/8_sender_case_enabled_field.up.sql'        : 'V008__sender_case_enabled_field.sql',
             'https://raw.githubusercontent.com/reportportal/migrations/V5.1/migrations/9_analyzer_params.up.sql': 'V009__analyzer_params.sql',
 
->>>>>>> 00a6c698
     ]
     excludeTests = [
             'com/epam/ta/reportportal/jooq/**',
