/*
 * Copyright 2018 EPAM Systems
 *
 * Licensed under the Apache License, Version 2.0 (the "License");
 * you may not use this file except in compliance with the License.
 * You may obtain a copy of the License at
 *
 * http://www.apache.org/licenses/LICENSE-2.0
 *
 * Unless required by applicable law or agreed to in writing, software
 * distributed under the License is distributed on an "AS IS" BASIS,
 * WITHOUT WARRANTIES OR CONDITIONS OF ANY KIND, either express or implied.
 * See the License for the specific language governing permissions and
 * limitations under the License.
 */

package com.epam.ta.reportportal.entity.project;

import com.epam.ta.reportportal.entity.Metadata;
import com.epam.ta.reportportal.entity.enums.ProjectType;
import com.epam.ta.reportportal.entity.integration.Integration;
import com.epam.ta.reportportal.entity.project.email.SenderCase;
import com.epam.ta.reportportal.entity.user.ProjectUser;
import com.google.common.collect.Sets;
import org.hibernate.annotations.Type;
import org.hibernate.annotations.TypeDef;
import org.springframework.data.jpa.domain.support.AuditingEntityListener;

import javax.persistence.*;
import java.io.Serializable;
import java.util.Date;
import java.util.Objects;
import java.util.Set;

/**
 * @author Ivan Budayeu
 */
@Entity
@EntityListeners(AuditingEntityListener.class)
@TypeDef(name = "json", typeClass = Metadata.class)
@Table(name = "project", schema = "public")
public class Project implements Serializable {

	private static final long serialVersionUID = -263516611;

	@Id
	@GeneratedValue(strategy = GenerationType.IDENTITY)
	@Column(name = "id", unique = true, nullable = false, precision = 64)
	private Long id;

	@Column(name = "name")
	private String name;

	@Column(name = "project_type")
	private ProjectType projectType;

	@OneToMany(mappedBy = "project", cascade = { CascadeType.PERSIST, CascadeType.REMOVE }, fetch = FetchType.EAGER)
	private Set<Integration> integrations = Sets.newHashSet();

	@OneToMany(mappedBy = "project", cascade = { CascadeType.PERSIST, CascadeType.REMOVE }, fetch = FetchType.LAZY)
	private Set<ProjectAttribute> projectAttributes = Sets.newHashSet();

<<<<<<< HEAD
	@OneToMany(mappedBy = "project", cascade = { CascadeType.MERGE, CascadeType.REMOVE }, fetch = FetchType.LAZY)
=======
	@OneToMany(mappedBy = "project", cascade = { CascadeType.PERSIST, CascadeType.REMOVE }, fetch = FetchType.LAZY)
	@OrderBy
>>>>>>> e2b28861
	private Set<ProjectIssueType> projectIssueTypes = Sets.newHashSet();

	@OneToMany(mappedBy = "project", cascade = { CascadeType.PERSIST, CascadeType.REMOVE }, fetch = FetchType.LAZY)
	private Set<SenderCase> senderCases;

	@Column(name = "creation_date")
	private Date creationDate;

	@Type(type = "json")
	@Column(name = "metadata")
	private Metadata metadata;

	@Column(name = "organization")
	private String organization;

	@OneToMany(fetch = FetchType.LAZY, mappedBy = "project", cascade = CascadeType.PERSIST)
	private Set<ProjectUser> users;

	public Project(Long id, String name) {
		this.id = id;
		this.name = name;
	}

	public Project() {
	}

	public Date getCreationDate() {
		return creationDate;
	}

	public void setCreationDate(Date creationDate) {
		this.creationDate = creationDate;
	}

	public Long getId() {
		return this.id;
	}

	public void setId(Long id) {
		this.id = id;
	}

	public ProjectType getProjectType() {
		return projectType;
	}

	public void setProjectType(ProjectType projectType) {
		this.projectType = projectType;
	}

	public Set<ProjectUser> getUsers() {
		return users;
	}

	public void setUsers(Set<ProjectUser> users) {
		this.users = users;
	}

	public String getName() {
		return name;
	}

	public void setName(String name) {
		this.name = name;
	}

	public Set<Integration> getIntegrations() {
		return integrations;
	}

	public void setIntegrations(Set<Integration> integrations) {
		this.integrations = integrations;
	}

	public Set<ProjectAttribute> getProjectAttributes() {
		return projectAttributes;
	}

	public Set<ProjectIssueType> getProjectIssueTypes() {
		return projectIssueTypes;
	}

	public void setProjectIssueTypes(Set<ProjectIssueType> projectIssueTypes) {
		this.projectIssueTypes = projectIssueTypes;
	}

	public void setProjectAttributes(Set<ProjectAttribute> projectAttributes) {
		this.projectAttributes = projectAttributes;
	}

	public Set<SenderCase> getSenderCases() {
		return senderCases;
	}

	public void setSenderCases(Set<SenderCase> senderCases) {
		this.senderCases = senderCases;
	}

	public String getOrganization() {
		return organization;
	}

	public void setOrganization(String organization) {
		this.organization = organization;
	}

	public Metadata getMetadata() {
		return metadata;
	}

	public void setMetadata(Metadata metadata) {
		this.metadata = metadata;
	}

	@Override
	public boolean equals(Object o) {
		if (this == o) {
			return true;
		}
		if (o == null || getClass() != o.getClass()) {
			return false;
		}
		Project project = (Project) o;
		return Objects.equals(name, project.name) && Objects.equals(creationDate, project.creationDate) && Objects.equals(metadata,
				project.metadata
		);
	}

	@Override
	public int hashCode() {

		return Objects.hash(name, creationDate, metadata);
	}

}<|MERGE_RESOLUTION|>--- conflicted
+++ resolved
@@ -60,12 +60,8 @@
 	@OneToMany(mappedBy = "project", cascade = { CascadeType.PERSIST, CascadeType.REMOVE }, fetch = FetchType.LAZY)
 	private Set<ProjectAttribute> projectAttributes = Sets.newHashSet();
 
-<<<<<<< HEAD
 	@OneToMany(mappedBy = "project", cascade = { CascadeType.MERGE, CascadeType.REMOVE }, fetch = FetchType.LAZY)
-=======
-	@OneToMany(mappedBy = "project", cascade = { CascadeType.PERSIST, CascadeType.REMOVE }, fetch = FetchType.LAZY)
 	@OrderBy
->>>>>>> e2b28861
 	private Set<ProjectIssueType> projectIssueTypes = Sets.newHashSet();
 
 	@OneToMany(mappedBy = "project", cascade = { CascadeType.PERSIST, CascadeType.REMOVE }, fetch = FetchType.LAZY)
