/*
 * Copyright (C) 2018 EPAM Systems
 *
 * Licensed under the Apache License, Version 2.0 (the "License");
 * you may not use this file except in compliance with the License.
 * You may obtain a copy of the License at
 *
 * http://www.apache.org/licenses/LICENSE-2.0
 *
 * Unless required by applicable law or agreed to in writing, software
 * distributed under the License is distributed on an "AS IS" BASIS,
 * WITHOUT WARRANTIES OR CONDITIONS OF ANY KIND, either express or implied.
 * See the License for the specific language governing permissions and
 * limitations under the License.
 */

package com.epam.ta.reportportal.entity.item;

import com.epam.ta.reportportal.entity.enums.PostgreSQLEnumType;
import com.epam.ta.reportportal.entity.enums.TestItemTypeEnum;
import com.epam.ta.reportportal.entity.launch.Launch;
import com.epam.ta.reportportal.entity.log.Log;
import com.google.common.collect.Sets;
import org.hibernate.annotations.Type;
import org.hibernate.annotations.TypeDef;
import org.springframework.data.annotation.LastModifiedDate;
import org.springframework.data.jpa.domain.support.AuditingEntityListener;

import javax.persistence.*;
import java.io.Serializable;
import java.time.LocalDateTime;
import java.util.Set;

/**
 * @author Pavel Bortnik
 */
@Entity
@EntityListeners(AuditingEntityListener.class)
@TypeDef(name = "pgsql_enum", typeClass = PostgreSQLEnumType.class)
@Table(name = "test_item", schema = "public")
public class TestItem implements Serializable {

	@Id
	@GeneratedValue(strategy = GenerationType.IDENTITY)
	@Column(name = "item_id")
	private Long itemId;

	@Column(name = "name", length = 256)
	private String name;

	@Enumerated(EnumType.STRING)
	@Type(type = "pqsql_enum")
	@Column(name = "type", nullable = false)
	private TestItemTypeEnum type;

	@Column(name = "start_time", nullable = false)
	private LocalDateTime startTime;

	@Column(name = "description")
	private String description;

	@ManyToOne(fetch = FetchType.LAZY)
	@JoinColumn(name = "launch_id")
	private Launch launch;

	@LastModifiedDate
	@Column(name = "last_modified", nullable = false)
	private LocalDateTime lastModified;

	@ElementCollection(fetch = FetchType.EAGER)
	@CollectionTable(name = "parameter", joinColumns = @JoinColumn(name = "item_id"))
	private Set<Parameter> parameters = Sets.newHashSet();

	@Column(name = "unique_id", nullable = false, length = 256)
	private String uniqueId;

	@OneToMany(cascade = CascadeType.ALL, fetch = FetchType.LAZY, orphanRemoval = true)
	@JoinColumn(name = "item_id")
<<<<<<< HEAD
	//	@JsonIgnore
=======
>>>>>>> 649a7671
	private Set<TestItemTag> tags = Sets.newHashSet();

	@OneToMany(cascade = CascadeType.ALL, fetch = FetchType.LAZY, orphanRemoval = true)
	@JoinColumn(name = "item_id")
	private Set<Log> logs = Sets.newHashSet();

	@Column(name = "path", nullable = false, columnDefinition = "ltree")
	@Type(type = "com.epam.ta.reportportal.entity.LTreeType")
	private String path;

	@Column(name = "retry_of", precision = 64)
	private Long retryOf;

	@ManyToOne(fetch = FetchType.LAZY)
	@JoinColumn(name = "parent_id")
	private TestItem parent;

	@OneToOne(cascade = CascadeType.ALL, mappedBy = "testItem")
	private TestItemResults itemResults;

	@Column(name = "has_children")
	private boolean hasChildren;

	public TestItem() {
	}

	public TestItem(Long id) {
		this.itemId = id;
	}

	public TestItem(Long itemId, String name, TestItemTypeEnum type, LocalDateTime startTime, String description,
			LocalDateTime lastModified, String uniqueId, Boolean hasChildren) {
		this.itemId = itemId;
		this.name = name;
		this.type = type;
		this.startTime = startTime;
		this.description = description;
		this.lastModified = lastModified;
		this.uniqueId = uniqueId;
		this.hasChildren = hasChildren;
	}

	public Set<TestItemTag> getTags() {
		return tags;
	}

	public void setTags(Set<TestItemTag> tags) {
		this.tags.clear();
		this.tags.addAll(tags);
	}

	public Set<Log> getLogs() {
		return logs;
	}

	public void setLogs(Set<Log> logs) {
		this.logs.clear();
		this.logs.addAll(logs);
	}

	public void addLog(Log log) {
		logs.add(log);
	}

	public Long getItemId() {
		return itemId;
	}

	public void setItemId(Long itemId) {
		this.itemId = itemId;
	}

	public String getName() {
		return name;
	}

	public void setName(String name) {
		this.name = name;
	}

	public TestItemTypeEnum getType() {
		return type;
	}

	public void setType(TestItemTypeEnum type) {
		this.type = type;
	}

	public LocalDateTime getStartTime() {
		return startTime;
	}

	public void setStartTime(LocalDateTime startTime) {
		this.startTime = startTime;
	}

	public LocalDateTime getLastModified() {
		return lastModified;
	}

	public void setLastModified(LocalDateTime lastModified) {
		this.lastModified = lastModified;
	}

	public String getDescription() {
		return description;
	}

	public void setDescription(String description) {
		this.description = description;
	}

	public Set<Parameter> getParameters() {
		return parameters;
	}

	public void setParameters(Set<Parameter> parameters) {
		this.parameters = parameters;
	}

	public String getUniqueId() {
		return uniqueId;
	}

	public void setUniqueId(String uniqueId) {
		this.uniqueId = uniqueId;
	}

	public Launch getLaunch() {
		return launch;
	}

	public void setLaunch(Launch launch) {
		this.launch = launch;
	}

	public String getPath() {
		return path;
	}

	public void setPath(String path) {
		this.path = path;
	}

	public Long getRetryOf() {
		return retryOf;
	}

	public void setRetryOf(Long retryOf) {
		this.retryOf = retryOf;
	}

	public TestItem getParent() {
		return parent;
	}

	public void setParent(TestItem parent) {
		this.parent = parent;
	}

	public TestItemResults getItemResults() {
		return itemResults;
	}

	public void setItemResults(TestItemResults itemResults) {
		this.itemResults = itemResults;
	}

	public boolean isHasChildren() {
		return hasChildren;
	}

	public void setHasChildren(boolean hasChildren) {
		this.hasChildren = hasChildren;
	}
}<|MERGE_RESOLUTION|>--- conflicted
+++ resolved
@@ -76,10 +76,6 @@
 
 	@OneToMany(cascade = CascadeType.ALL, fetch = FetchType.LAZY, orphanRemoval = true)
 	@JoinColumn(name = "item_id")
-<<<<<<< HEAD
-	//	@JsonIgnore
-=======
->>>>>>> 649a7671
 	private Set<TestItemTag> tags = Sets.newHashSet();
 
 	@OneToMany(cascade = CascadeType.ALL, fetch = FetchType.LAZY, orphanRemoval = true)
