/*
 * Copyright (C) 2018 EPAM Systems
 *
 * Licensed under the Apache License, Version 2.0 (the "License");
 * you may not use this file except in compliance with the License.
 * You may obtain a copy of the License at
 *
 * http://www.apache.org/licenses/LICENSE-2.0
 *
 * Unless required by applicable law or agreed to in writing, software
 * distributed under the License is distributed on an "AS IS" BASIS,
 * WITHOUT WARRANTIES OR CONDITIONS OF ANY KIND, either express or implied.
 * See the License for the specific language governing permissions and
 * limitations under the License.
 */

package com.epam.ta.reportportal.entity.item;

import com.epam.ta.reportportal.entity.ItemAttribute;
import com.epam.ta.reportportal.entity.enums.PostgreSQLEnumType;
import com.epam.ta.reportportal.entity.enums.TestItemTypeEnum;
import com.epam.ta.reportportal.entity.launch.Launch;
import com.epam.ta.reportportal.entity.log.Log;
import com.google.common.collect.Sets;
import org.hibernate.annotations.Type;
import org.hibernate.annotations.TypeDef;
import org.springframework.data.annotation.LastModifiedDate;
import org.springframework.data.jpa.domain.support.AuditingEntityListener;

import javax.persistence.*;
import java.io.Serializable;
import java.time.LocalDateTime;
import java.util.Set;

/**
 * @author Pavel Bortnik
 */
@Entity
@EntityListeners(AuditingEntityListener.class)
@TypeDef(name = "pgsql_enum", typeClass = PostgreSQLEnumType.class)
@Table(name = "test_item", schema = "public")
public class TestItem implements Serializable {

	@Id
	@GeneratedValue(strategy = GenerationType.IDENTITY)
	@Column(name = "item_id")
	private Long itemId;

	@Column(name = "name", length = 256)
	private String name;

	@Enumerated(EnumType.STRING)
	@Type(type = "pqsql_enum")
	@Column(name = "type", nullable = false)
	private TestItemTypeEnum type;

	@Column(name = "start_time", nullable = false)
	private LocalDateTime startTime;

	@Column(name = "description")
	private String description;

	@ManyToOne(fetch = FetchType.LAZY)
	@JoinColumn(name = "launch_id")
	private Launch launch;

	@LastModifiedDate
	@Column(name = "last_modified", nullable = false)
	private LocalDateTime lastModified;

	@ElementCollection(fetch = FetchType.EAGER)
	@CollectionTable(name = "parameter", joinColumns = @JoinColumn(name = "item_id"))
	private Set<Parameter> parameters = Sets.newHashSet();

	@Column(name = "unique_id", nullable = false, length = 256)
	private String uniqueId;

	@OneToMany(cascade = CascadeType.ALL, fetch = FetchType.LAZY, orphanRemoval = true)
	@JoinColumn(name = "item_id")
<<<<<<< HEAD
	private Set<ItemAttribute> tags = Sets.newHashSet();
=======
	private Set<TestItemTag> tags = Sets.newHashSet();
>>>>>>> 684a5d44

	@OneToMany(mappedBy = "testItem", cascade = CascadeType.ALL, fetch = FetchType.LAZY, orphanRemoval = true)
	private Set<Log> logs = Sets.newHashSet();

	@Column(name = "path", nullable = false, columnDefinition = "ltree")
	@Type(type = "com.epam.ta.reportportal.entity.LTreeType")
	private String path;

	@Column(name = "retry_of", precision = 64)
	private Long retryOf;

	@ManyToOne(fetch = FetchType.LAZY)
	@JoinColumn(name = "parent_id")
	private TestItem parent;

	@OneToOne(cascade = CascadeType.ALL, mappedBy = "testItem")
	private TestItemResults itemResults;

	@Column(name = "has_children")
	private boolean hasChildren;

	public TestItem() {
	}

	public TestItem(Long id) {
		this.itemId = id;
	}

	public TestItem(Long itemId, String name, TestItemTypeEnum type, LocalDateTime startTime, String description,
			LocalDateTime lastModified, String uniqueId, Boolean hasChildren) {
		this.itemId = itemId;
		this.name = name;
		this.type = type;
		this.startTime = startTime;
		this.description = description;
		this.lastModified = lastModified;
		this.uniqueId = uniqueId;
		this.hasChildren = hasChildren;
	}

	public Set<ItemAttribute> getTags() {
		return tags;
	}

	public void setTags(Set<ItemAttribute> tags) {
		this.tags.clear();
		this.tags.addAll(tags);
	}

	public Set<Log> getLogs() {
		return logs;
	}

	public void setLogs(Set<Log> logs) {
		this.logs.clear();
		this.logs.addAll(logs);
	}

	public void addLog(Log log) {
		logs.add(log);
	}

	public Long getItemId() {
		return itemId;
	}

	public void setItemId(Long itemId) {
		this.itemId = itemId;
	}

	public String getName() {
		return name;
	}

	public void setName(String name) {
		this.name = name;
	}

	public TestItemTypeEnum getType() {
		return type;
	}

	public void setType(TestItemTypeEnum type) {
		this.type = type;
	}

	public LocalDateTime getStartTime() {
		return startTime;
	}

	public void setStartTime(LocalDateTime startTime) {
		this.startTime = startTime;
	}

	public LocalDateTime getLastModified() {
		return lastModified;
	}

	public void setLastModified(LocalDateTime lastModified) {
		this.lastModified = lastModified;
	}

	public String getDescription() {
		return description;
	}

	public void setDescription(String description) {
		this.description = description;
	}

	public Set<Parameter> getParameters() {
		return parameters;
	}

	public void setParameters(Set<Parameter> parameters) {
		this.parameters = parameters;
	}

	public String getUniqueId() {
		return uniqueId;
	}

	public void setUniqueId(String uniqueId) {
		this.uniqueId = uniqueId;
	}

	public Launch getLaunch() {
		return launch;
	}

	public void setLaunch(Launch launch) {
		this.launch = launch;
	}

	public String getPath() {
		return path;
	}

	public void setPath(String path) {
		this.path = path;
	}

	public Long getRetryOf() {
		return retryOf;
	}

	public void setRetryOf(Long retryOf) {
		this.retryOf = retryOf;
	}

	public TestItem getParent() {
		return parent;
	}

	public void setParent(TestItem parent) {
		this.parent = parent;
	}

	public TestItemResults getItemResults() {
		return itemResults;
	}

	public void setItemResults(TestItemResults itemResults) {
		this.itemResults = itemResults;
	}

	public boolean isHasChildren() {
		return hasChildren;
	}

	public void setHasChildren(boolean hasChildren) {
		this.hasChildren = hasChildren;
	}
}<|MERGE_RESOLUTION|>--- conflicted
+++ resolved
@@ -77,11 +77,7 @@
 
 	@OneToMany(cascade = CascadeType.ALL, fetch = FetchType.LAZY, orphanRemoval = true)
 	@JoinColumn(name = "item_id")
-<<<<<<< HEAD
 	private Set<ItemAttribute> tags = Sets.newHashSet();
-=======
-	private Set<TestItemTag> tags = Sets.newHashSet();
->>>>>>> 684a5d44
 
 	@OneToMany(mappedBy = "testItem", cascade = CascadeType.ALL, fetch = FetchType.LAZY, orphanRemoval = true)
 	private Set<Log> logs = Sets.newHashSet();
