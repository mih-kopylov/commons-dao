/*
 * Copyright (C) 2018 EPAM Systems
 *
 * Licensed under the Apache License, Version 2.0 (the "License");
 * you may not use this file except in compliance with the License.
 * You may obtain a copy of the License at
 *
 * http://www.apache.org/licenses/LICENSE-2.0
 *
 * Unless required by applicable law or agreed to in writing, software
 * distributed under the License is distributed on an "AS IS" BASIS,
 * WITHOUT WARRANTIES OR CONDITIONS OF ANY KIND, either express or implied.
 * See the License for the specific language governing permissions and
 * limitations under the License.
 */

package com.epam.ta.reportportal.entity.item;

import com.epam.ta.reportportal.entity.ItemAttribute;
import com.epam.ta.reportportal.entity.enums.PostgreSQLEnumType;
import com.epam.ta.reportportal.entity.enums.TestItemTypeEnum;
import com.epam.ta.reportportal.entity.launch.Launch;
import com.epam.ta.reportportal.entity.log.Log;
import com.fasterxml.jackson.annotation.JsonIgnore;
import com.fasterxml.jackson.annotation.JsonIgnoreProperties;
import com.fasterxml.jackson.annotation.JsonManagedReference;
import com.google.common.collect.Sets;
import org.hibernate.annotations.Type;
import org.hibernate.annotations.TypeDef;
import org.springframework.data.annotation.LastModifiedDate;
import org.springframework.data.jpa.domain.support.AuditingEntityListener;

import javax.persistence.*;
import java.io.Serializable;
import java.time.LocalDateTime;
import java.util.Set;

/**
 * @author Pavel Bortnik
 */
@Entity
@EntityListeners(AuditingEntityListener.class)
@TypeDef(name = "pgsql_enum", typeClass = PostgreSQLEnumType.class)
@Table(name = "test_item", schema = "public")
@JsonIgnoreProperties({ "hibernateLazyInitializer", "handler" })
public class TestItem implements Serializable {

	@Id
	@GeneratedValue(strategy = GenerationType.IDENTITY)
	@Column(name = "item_id")
	private Long itemId;

	@Column(name = "name", length = 256)
	private String name;

	@Enumerated(EnumType.STRING)
	@Type(type = "pqsql_enum")
	@Column(name = "type", nullable = false)
	private TestItemTypeEnum type;

	@Column(name = "start_time", nullable = false)
	private LocalDateTime startTime;

	@Column(name = "description")
	private String description;

	@ManyToOne(fetch = FetchType.LAZY)
	@JoinColumn(name = "launch_id")
	@JsonIgnore
	private Launch launch;

	@LastModifiedDate
	@Column(name = "last_modified", nullable = false)
	private LocalDateTime lastModified;

	@ElementCollection(fetch = FetchType.EAGER)
	@CollectionTable(name = "parameter", joinColumns = @JoinColumn(name = "item_id"))
	private Set<Parameter> parameters = Sets.newHashSet();

	@Column(name = "unique_id", nullable = false, length = 256)
	private String uniqueId;

	@OneToMany(cascade = CascadeType.ALL, fetch = FetchType.LAZY, orphanRemoval = true)
	@JoinColumn(name = "item_id")
<<<<<<< HEAD
	@JsonIgnore
	private Set<ItemAttribute> tags = Sets.newHashSet();
=======
	//	@JsonIgnore
	private Set<TestItemTag> tags = Sets.newHashSet();
>>>>>>> e0055103

	@OneToMany(cascade = CascadeType.ALL, fetch = FetchType.LAZY, orphanRemoval = true)
	@JoinColumn(name = "item_id")
	@JsonIgnore
	private Set<Log> logs = Sets.newHashSet();

	@Column(name = "path", nullable = false, columnDefinition = "ltree")
	@Type(type = "com.epam.ta.reportportal.entity.LTreeType")
	private String path;

	@Column(name = "retry_of", precision = 64)
	private Long retryOf;

	@ManyToOne(fetch = FetchType.LAZY)
	@JoinColumn(name = "parent_id")
	@JsonIgnore
	private TestItem parent;

	@OneToOne(cascade = CascadeType.ALL, mappedBy = "testItem")
	@JsonManagedReference("itemResults")
	private TestItemResults itemResults;

	@Column(name = "has_children")
	private boolean hasChildren;

	public TestItem() {
	}

	public TestItem(Long id) {
		this.itemId = id;
	}

	public TestItem(Long itemId, String name, TestItemTypeEnum type, LocalDateTime startTime, String description,
			LocalDateTime lastModified, String uniqueId, Boolean hasChildren) {
		this.itemId = itemId;
		this.name = name;
		this.type = type;
		this.startTime = startTime;
		this.description = description;
		this.lastModified = lastModified;
		this.uniqueId = uniqueId;
		this.hasChildren = hasChildren;
	}

	public Set<ItemAttribute> getTags() {
		return tags;
	}

	public void setTags(Set<ItemAttribute> tags) {
		this.tags.clear();
		this.tags.addAll(tags);
	}

	public Set<Log> getLogs() {
		return logs;
	}

	public void setLogs(Set<Log> logs) {
		this.logs.clear();
		this.logs.addAll(logs);
	}

	public void addLog(Log log) {
		logs.add(log);
	}

	public Long getItemId() {
		return itemId;
	}

	public void setItemId(Long itemId) {
		this.itemId = itemId;
	}

	public String getName() {
		return name;
	}

	public void setName(String name) {
		this.name = name;
	}

	public TestItemTypeEnum getType() {
		return type;
	}

	public void setType(TestItemTypeEnum type) {
		this.type = type;
	}

	public LocalDateTime getStartTime() {
		return startTime;
	}

	public void setStartTime(LocalDateTime startTime) {
		this.startTime = startTime;
	}

	public LocalDateTime getLastModified() {
		return lastModified;
	}

	public void setLastModified(LocalDateTime lastModified) {
		this.lastModified = lastModified;
	}

	public String getDescription() {
		return description;
	}

	public void setDescription(String description) {
		this.description = description;
	}

	public Set<Parameter> getParameters() {
		return parameters;
	}

	public void setParameters(Set<Parameter> parameters) {
		this.parameters = parameters;
	}

	public String getUniqueId() {
		return uniqueId;
	}

	public void setUniqueId(String uniqueId) {
		this.uniqueId = uniqueId;
	}

	public Launch getLaunch() {
		return launch;
	}

	public void setLaunch(Launch launch) {
		this.launch = launch;
	}

	public String getPath() {
		return path;
	}

	public void setPath(String path) {
		this.path = path;
	}

	public Long getRetryOf() {
		return retryOf;
	}

	public void setRetryOf(Long retryOf) {
		this.retryOf = retryOf;
	}

	public TestItem getParent() {
		return parent;
	}

	public void setParent(TestItem parent) {
		this.parent = parent;
	}

	public TestItemResults getItemResults() {
		return itemResults;
	}

	public void setItemResults(TestItemResults itemResults) {
		this.itemResults = itemResults;
	}

	public boolean isHasChildren() {
		return hasChildren;
	}

	public void setHasChildren(boolean hasChildren) {
		this.hasChildren = hasChildren;
	}
}<|MERGE_RESOLUTION|>--- conflicted
+++ resolved
@@ -16,7 +16,6 @@
 
 package com.epam.ta.reportportal.entity.item;
 
-import com.epam.ta.reportportal.entity.ItemAttribute;
 import com.epam.ta.reportportal.entity.enums.PostgreSQLEnumType;
 import com.epam.ta.reportportal.entity.enums.TestItemTypeEnum;
 import com.epam.ta.reportportal.entity.launch.Launch;
@@ -82,13 +81,8 @@
 
 	@OneToMany(cascade = CascadeType.ALL, fetch = FetchType.LAZY, orphanRemoval = true)
 	@JoinColumn(name = "item_id")
-<<<<<<< HEAD
-	@JsonIgnore
-	private Set<ItemAttribute> tags = Sets.newHashSet();
-=======
 	//	@JsonIgnore
 	private Set<TestItemTag> tags = Sets.newHashSet();
->>>>>>> e0055103
 
 	@OneToMany(cascade = CascadeType.ALL, fetch = FetchType.LAZY, orphanRemoval = true)
 	@JoinColumn(name = "item_id")
@@ -133,11 +127,11 @@
 		this.hasChildren = hasChildren;
 	}
 
-	public Set<ItemAttribute> getTags() {
+	public Set<TestItemTag> getTags() {
 		return tags;
 	}
 
-	public void setTags(Set<ItemAttribute> tags) {
+	public void setTags(Set<TestItemTag> tags) {
 		this.tags.clear();
 		this.tags.addAll(tags);
 	}
