/*
<<<<<<< HEAD
 * Copyright (C) 2018 EPAM Systems
=======
 * Copyright 2018 EPAM Systems
>>>>>>> 020664ad
 *
 * Licensed under the Apache License, Version 2.0 (the "License");
 * you may not use this file except in compliance with the License.
 * You may obtain a copy of the License at
 *
 * http://www.apache.org/licenses/LICENSE-2.0
 *
 * Unless required by applicable law or agreed to in writing, software
 * distributed under the License is distributed on an "AS IS" BASIS,
 * WITHOUT WARRANTIES OR CONDITIONS OF ANY KIND, either express or implied.
 * See the License for the specific language governing permissions and
 * limitations under the License.
 */
package com.epam.ta.reportportal.entity.enums;

import java.util.Arrays;
import java.util.Optional;

/**
 * @author Pavel Bortnik
 */
public enum ActivityEventType {

	CREATE_DASHBOARD("createDashboard"),
	UPDATE_DASHBOARD("updateDashboard"),
	DELETE_DASHBOARD("deleteDashboard"),
	CREATE_WIDGET("createWidget"),
	UPDATE_WIDGET("updateWidget"),
	DELETE_WIDGET("deleteWidget"),
	CREATE_FILTER("createFilter"),
	UPDATE_FILTER("updateFilter"),
	DELETE_FILTER("deleteFilter"),
	ANALYZE_ITEM("analyzeItem"),
	UPDATE_DEFECT("updateDefect"),
	DELETE_DEFECT("deleteDefect"),
	CREATE_BTS("createBts"),
	UPDATE_BTS("updateBts"),
	DELETE_BTS("deleteBts"),
	START_LAUNCH("startLaunch"),
	FINISH_LAUNCH("finishLaunch"),
	DELETE_LAUNCH("deleteLaunch"),
	UPDATE_PROJECT("updateProject"),
	POST_ISSUE("postIssue"),
	ATTACH_ISSUE("attachIssue"),
	ATTACH_ISSUE_AA("attachIssueAa"),
	UPDATE_ITEM("updateItem"),
	CREATE_USER("createUser"),
	START_IMPORT("startImport"),
	FINISH_IMPORT("finishImport");

	private String value;

	ActivityEventType(String value) {
		this.value = value;
	}

	public String getValue() {
		return value;
	}

	public static Optional<ActivityEventType> fromString(String string) {
		return Optional.ofNullable(string).flatMap(str -> Arrays.stream(values()).filter(it -> it.value.equals(str)).findAny());
	}
}<|MERGE_RESOLUTION|>--- conflicted
+++ resolved
@@ -1,9 +1,5 @@
 /*
-<<<<<<< HEAD
- * Copyright (C) 2018 EPAM Systems
-=======
  * Copyright 2018 EPAM Systems
->>>>>>> 020664ad
  *
  * Licensed under the Apache License, Version 2.0 (the "License");
  * you may not use this file except in compliance with the License.
