--- conflicted
+++ resolved
@@ -26,14 +26,11 @@
 import org.apache.commons.lang3.math.NumberUtils;
 import org.jooq.impl.DSL;
 
-<<<<<<< HEAD
-import java.sql.Timestamp;
-=======
 import java.time.Instant;
 import java.time.LocalDateTime;
 import java.time.ZoneId;
->>>>>>> f9f14b4b
 import java.util.Collection;
+import java.util.Date;
 import java.util.Objects;
 
 /**
@@ -106,15 +103,11 @@
 			BusinessRule.expect(parsedLong, FilterRules.numberIsPositive())
 					.verify(errorType, Suppliers.formattedSupplier("Cannot convert '{}' to valid positive number", oneValue));
 			castedValue = parsedLong;
-		} else if (Timestamp.class.isAssignableFrom(getDataType())) {
+		} else if (Date.class.isAssignableFrom(getDataType())) {
 			/* Verify correct date */
 			BusinessRule.expect(oneValue, FilterRules.dateInMillis())
 					.verify(errorType, Suppliers.formattedSupplier("Cannot convert '{}' to valid date", oneValue));
-<<<<<<< HEAD
-			castedValue = new Timestamp(Long.parseLong(oneValue));
-=======
 			castedValue = LocalDateTime.ofInstant(Instant.ofEpochMilli(Long.valueOf(oneValue)), ZoneId.systemDefault());
->>>>>>> f9f14b4b
 		} else if (boolean.class.equals(getDataType()) || Boolean.class.isAssignableFrom(getDataType())) {
 			castedValue = BooleanUtils.toBoolean(oneValue);
 		} else if (LogLevel.class.isAssignableFrom(getDataType())) {
