--- conflicted
+++ resolved
@@ -156,17 +156,9 @@
 	}
 
 	public QueryBuilder with(SortField<?> sort) {
-<<<<<<< HEAD
-
 		query.addSelect(field(sort.getName()));
 		query.addOrderBy(sort);
 		return this;
-
-=======
-		query.addSelect(field(sort.getName()));
-		query.addOrderBy(sort);
-		return this;
->>>>>>> ee650341
 	}
 
 	/**
