/*
 * Copyright (C) 2018 EPAM Systems
 *
 * Licensed under the Apache License, Version 2.0 (the "License");
 * you may not use this file except in compliance with the License.
 * You may obtain a copy of the License at
 *
 * http://www.apache.org/licenses/LICENSE-2.0
 *
 * Unless required by applicable law or agreed to in writing, software
 * distributed under the License is distributed on an "AS IS" BASIS,
 * WITHOUT WARRANTIES OR CONDITIONS OF ANY KIND, either express or implied.
 * See the License for the specific language governing permissions and
 * limitations under the License.
 */

package com.epam.ta.reportportal.commons.querygen.constant;

/**
 * @author Ivan Budaev
 */
public final class UserCriteriaConstant {

	public static final String CRITERIA_USER = "user";
	public static final String CRITERIA_ROLE = "role";
	public static final String CRITERIA_TYPE = "type";
	public static final String CRITERIA_FULL_NAME = "fullName";
	public static final String CRITERIA_EMAIL = "email";
	public static final String CRITERIA_EXPIRED = "expired";
<<<<<<< HEAD
	public static final String CRITERIA_LAST_LOGIN = "lastLogin";
=======
	public static final String CRITERIA_USER_PROJECT = "project";
>>>>>>> e89889eb

	private UserCriteriaConstant() {
		//static only
	}
}<|MERGE_RESOLUTION|>--- conflicted
+++ resolved
@@ -27,11 +27,8 @@
 	public static final String CRITERIA_FULL_NAME = "fullName";
 	public static final String CRITERIA_EMAIL = "email";
 	public static final String CRITERIA_EXPIRED = "expired";
-<<<<<<< HEAD
 	public static final String CRITERIA_LAST_LOGIN = "lastLogin";
-=======
 	public static final String CRITERIA_USER_PROJECT = "project";
->>>>>>> e89889eb
 
 	private UserCriteriaConstant() {
 		//static only
