package com.epam.ta.reportportal.commons.querygen;

<<<<<<< HEAD
import com.epam.ta.reportportal.entity.Activity;
=======
import com.epam.ta.reportportal.commons.querygen.constant.*;
>>>>>>> 52bb5e55
import com.epam.ta.reportportal.entity.integration.Integration;
import com.epam.ta.reportportal.entity.item.TestItem;
import com.epam.ta.reportportal.entity.launch.Launch;
import com.epam.ta.reportportal.entity.log.Log;
import com.epam.ta.reportportal.entity.project.Project;
import com.epam.ta.reportportal.jooq.Tables;
import com.epam.ta.reportportal.jooq.enums.JLaunchModeEnum;
import com.epam.ta.reportportal.jooq.enums.JStatusEnum;
import com.epam.ta.reportportal.jooq.tables.*;
import org.jooq.Record;
import org.jooq.SelectQuery;
import org.jooq.impl.DSL;

import java.util.Arrays;
import java.util.List;
import java.util.Optional;

import static com.epam.ta.reportportal.commons.querygen.constant.GeneralCriteriaConstant.ES_STATUS;
import static com.epam.ta.reportportal.commons.querygen.constant.GeneralCriteriaConstant.NAME;
import static com.epam.ta.reportportal.commons.querygen.constant.GeneralCriteriaConstant.PROJECT_ID;
import static com.epam.ta.reportportal.commons.querygen.constant.IntegrationCriteriaConstant.TYPE;
import static com.epam.ta.reportportal.commons.querygen.constant.LaunchCriteriaConstant.DESCRIPTION;
import static com.epam.ta.reportportal.commons.querygen.constant.LaunchCriteriaConstant.MODE;
import static com.epam.ta.reportportal.commons.querygen.constant.LaunchCriteriaConstant.STATUS;
import static com.epam.ta.reportportal.jooq.Tables.*;

public enum FilterTarget {

	LAUNCH(Launch.class, Arrays.asList(
			//@formatter:off
<<<<<<< HEAD
			new CriteriaHolder("id", "l.id", Long.class, false),
			new CriteriaHolder("description", "l.description", String.class, false),
			new CriteriaHolder("project_id", "l.project_id", Long.class, false),
			new CriteriaHolder("status", "l.status", JStatusEnum.class, false),
			new CriteriaHolder("mode", "l.mode", JLaunchModeEnum.class, false),
			new CriteriaHolder("name", "l.name", String.class, false),
			new CriteriaHolder("project", "p.name", String.class, false),
			new CriteriaHolder("es_status", "es.es_status", String.class, false)
=======
			new CriteriaHolder(DESCRIPTION, "l.description", String.class, false),
			new CriteriaHolder(PROJECT_ID, "l.project_id", Long.class, false),
			new CriteriaHolder(STATUS, "l.status", JStatusEnum.class, false),
			new CriteriaHolder(MODE, "l.mode", JLaunchModeEnum.class, false),
			new CriteriaHolder(NAME, "l.name", String.class, false),
			new CriteriaHolder(GeneralCriteriaConstant.PROJECT, "p.name", String.class, false),
			new CriteriaHolder(ES_STATUS, "es.es_status", String.class, false)
>>>>>>> 52bb5e55
			//@formatter:on
	)) {
		public SelectQuery<? extends Record> getQuery() {
			JLaunch l = JLaunch.LAUNCH.as("l");
			JIssueStatistics is = JIssueStatistics.ISSUE_STATISTICS.as("is");
			JExecutionStatistics es = JExecutionStatistics.EXECUTION_STATISTICS.as("es");
			JIssueType it = JIssueType.ISSUE_TYPE.as("it");
			JIssueGroup ig = JIssueGroup.ISSUE_GROUP.as("ig");
			JProject p = JProject.PROJECT.as("p");

			return DSL.select(l.ID,
					l.UUID,
					l.PROJECT_ID,
					l.USER_ID,
					l.NAME.as("launch_name"),
					l.DESCRIPTION,
					l.START_TIME,
					l.END_TIME,
					l.NUMBER,
					l.LAST_MODIFIED,
					l.MODE,
					l.STATUS,
					es.ES_ID,
					es.ES_COUNTER,
					es.ES_STATUS,
					es.POSITIVE,
					es.ITEM_ID,
					es.LAUNCH_ID.as("es_launch_id"),
					is.IS_ID,
					is.ISSUE_TYPE_ID,
					is.IS_COUNTER,
					is.ITEM_ID,
					is.LAUNCH_ID.as("is_launch_id"),
					it.LOCATOR,
					ig.ISSUE_GROUP_,
					p.NAME
			)
					.from(l)
					.join(es)
					.on(l.ID.eq(es.LAUNCH_ID))
					.join(is)
					.on(l.ID.eq(is.LAUNCH_ID))
					.join(it)
					.on(is.ISSUE_TYPE_ID.eq(it.ID))
					.join(ig)
					.on(it.ISSUE_GROUP_ID.eq(ig.ISSUE_GROUP_ID))
					.join(p)
					.on(l.PROJECT_ID.eq(p.ID))
					.getQuery();
		}
	},

<<<<<<< HEAD
	ACTIVITY(Activity.class,
			Arrays.asList(new CriteriaHolder("id", "a.id", Long.class, false),
					new CriteriaHolder("project_id", "a.project_id", Long.class, false)
			)
	) {
		@Override
		public SelectQuery<? extends Record> getQuery() {
			JActivity a = JActivity.ACTIVITY.as("a");
			return DSL.select(a.ID, a.PROJECT_ID, a.USER_ID).from(a).getQuery();
		}
	},

	TEST_ITEM(TestItem.class, Arrays.asList(new CriteriaHolder("name", "ti.name", String.class, false))) {
=======
	TEST_ITEM(TestItem.class, Arrays.asList(new CriteriaHolder(NAME, "ti.name", String.class, false))) {
>>>>>>> 52bb5e55
		@Override
		public SelectQuery<? extends Record> getQuery() {
			return DSL.select()
					.from(TEST_ITEM_STRUCTURE)
					.join(Tables.TEST_ITEM)
					.on(TEST_ITEM_STRUCTURE.STRUCTURE_ID.eq(Tables.TEST_ITEM.ITEM_ID))
					.join(TEST_ITEM_RESULTS)
					.on(TEST_ITEM_STRUCTURE.STRUCTURE_ID.eq(TEST_ITEM_RESULTS.RESULT_ID))
					.join(EXECUTION_STATISTICS)
					.on(TEST_ITEM_RESULTS.RESULT_ID.eq(EXECUTION_STATISTICS.ITEM_ID))
					.join(ISSUE_STATISTICS)
					.on(TEST_ITEM_RESULTS.RESULT_ID.eq(ISSUE_STATISTICS.ITEM_ID))
					.join(ISSUE_TYPE)
					.on(ISSUE_STATISTICS.ISSUE_TYPE_ID.eq(ISSUE_TYPE.ID))
					.join(ISSUE_GROUP)
					.on(ISSUE_TYPE.ISSUE_GROUP_ID.eq(ISSUE_GROUP.ISSUE_GROUP_ID))
					.join(ISSUE)
					.on(TEST_ITEM_RESULTS.RESULT_ID.eq(ISSUE.ISSUE_ID))
					.getQuery();
		}
	},

	INTEGRATION(Integration.class, Arrays.asList(
			//@formatter:off
			new CriteriaHolder(GeneralCriteriaConstant.PROJECT, "p.name", String.class, false),
			new CriteriaHolder(TYPE, "it.name", String.class, false)
			//@formatter:on
	)) {
		public SelectQuery<? extends Record> getQuery() {
			JIntegration i = JIntegration.INTEGRATION.as("i");
			JIntegrationType it = JIntegrationType.INTEGRATION_TYPE.as("it");
			JProject p = JProject.PROJECT.as("p");

			return DSL.select(i.ID, i.PROJECT_ID, i.TYPE, i.PARAMS, i.CREATION_DATE)
					.from(i)
					.leftJoin(it)
					.on(i.TYPE.eq(it.ID))
					.leftJoin(p)
					.on(i.PROJECT_ID.eq(p.ID))
					.groupBy(i.ID, i.PROJECT_ID, i.TYPE, i.PARAMS, i.CREATION_DATE)
					.getQuery();
		}
	},

	PROJECT(Project.class, Arrays.asList(

			new CriteriaHolder(NAME, "p.name", String.class, false))) {
		public SelectQuery<? extends Record> getQuery() {
			JProject p = JProject.PROJECT.as("p");

			return DSL.select(p.ID, p.NAME).from(p).getQuery();

		}
	},

	LOG(Log.class, Arrays.asList(new CriteriaHolder(LogCriteriaConstant.LOG_MESSAGE, "l.log_message", String.class, false))) {
		@Override
		public SelectQuery<? extends Record> getQuery() {
			JLog l = JLog.LOG.as("l");
			JTestItem ti = JTestItem.TEST_ITEM.as("ti");

			return DSL.select(l.ID,
					l.LOG_TIME,
					l.LOG_MESSAGE,
					l.LAST_MODIFIED,
					l.LOG_LEVEL,
					l.ITEM_ID,
					l.FILE_PATH,
					l.THUMBNAIL_FILE_PATH,
					l.CONTENT_TYPE
			)
					.from(l)
					.leftJoin(ti)
					.on(l.ITEM_ID.eq(ti.ITEM_ID))
					.groupBy(l.ID, l.LOG_TIME, l.LOG_MESSAGE, l.LAST_MODIFIED, l.LOG_LEVEL, l.ITEM_ID)
					.getQuery();
		}
	};

	private Class<?> clazz;
	private List<CriteriaHolder> criterias;

	FilterTarget(Class<?> clazz, List<CriteriaHolder> criterias) {
		this.clazz = clazz;
		this.criterias = criterias;
	}

	public abstract SelectQuery<? extends Record> getQuery();

	public Class<?> getClazz() {
		return clazz;
	}

	public List<CriteriaHolder> getCriterias() {
		return criterias;
	}

	public Optional<CriteriaHolder> getCriteriaByFilter(String filterCriteria) {
		return criterias.stream().filter(holder -> holder.getFilterCriteria().equals(filterCriteria)).findAny();
	}

	public static FilterTarget findByClass(Class<?> clazz) {
		return Arrays.stream(values())
				.filter(val -> val.clazz.equals(clazz))
				.findAny()
				.orElseThrow(() -> new IllegalArgumentException(String.format("No target query builder for clazz %s", clazz)));
	}

}<|MERGE_RESOLUTION|>--- conflicted
+++ resolved
@@ -1,10 +1,7 @@
 package com.epam.ta.reportportal.commons.querygen;
 
-<<<<<<< HEAD
 import com.epam.ta.reportportal.entity.Activity;
-=======
 import com.epam.ta.reportportal.commons.querygen.constant.*;
->>>>>>> 52bb5e55
 import com.epam.ta.reportportal.entity.integration.Integration;
 import com.epam.ta.reportportal.entity.item.TestItem;
 import com.epam.ta.reportportal.entity.launch.Launch;
@@ -35,16 +32,7 @@
 
 	LAUNCH(Launch.class, Arrays.asList(
 			//@formatter:off
-<<<<<<< HEAD
 			new CriteriaHolder("id", "l.id", Long.class, false),
-			new CriteriaHolder("description", "l.description", String.class, false),
-			new CriteriaHolder("project_id", "l.project_id", Long.class, false),
-			new CriteriaHolder("status", "l.status", JStatusEnum.class, false),
-			new CriteriaHolder("mode", "l.mode", JLaunchModeEnum.class, false),
-			new CriteriaHolder("name", "l.name", String.class, false),
-			new CriteriaHolder("project", "p.name", String.class, false),
-			new CriteriaHolder("es_status", "es.es_status", String.class, false)
-=======
 			new CriteriaHolder(DESCRIPTION, "l.description", String.class, false),
 			new CriteriaHolder(PROJECT_ID, "l.project_id", Long.class, false),
 			new CriteriaHolder(STATUS, "l.status", JStatusEnum.class, false),
@@ -52,7 +40,6 @@
 			new CriteriaHolder(NAME, "l.name", String.class, false),
 			new CriteriaHolder(GeneralCriteriaConstant.PROJECT, "p.name", String.class, false),
 			new CriteriaHolder(ES_STATUS, "es.es_status", String.class, false)
->>>>>>> 52bb5e55
 			//@formatter:on
 	)) {
 		public SelectQuery<? extends Record> getQuery() {
@@ -105,7 +92,6 @@
 		}
 	},
 
-<<<<<<< HEAD
 	ACTIVITY(Activity.class,
 			Arrays.asList(new CriteriaHolder("id", "a.id", Long.class, false),
 					new CriteriaHolder("project_id", "a.project_id", Long.class, false)
@@ -118,10 +104,7 @@
 		}
 	},
 
-	TEST_ITEM(TestItem.class, Arrays.asList(new CriteriaHolder("name", "ti.name", String.class, false))) {
-=======
 	TEST_ITEM(TestItem.class, Arrays.asList(new CriteriaHolder(NAME, "ti.name", String.class, false))) {
->>>>>>> 52bb5e55
 		@Override
 		public SelectQuery<? extends Record> getQuery() {
 			return DSL.select()
