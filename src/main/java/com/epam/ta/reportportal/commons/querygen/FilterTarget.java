--- conflicted
+++ resolved
@@ -46,9 +46,9 @@
 import java.util.Optional;
 import java.util.stream.Collectors;
 
-import static com.epam.ta.reportportal.commons.querygen.constant.ActivityCriteriaConstant.CRITERIA_ACTION;
-import static com.epam.ta.reportportal.commons.querygen.constant.ActivityCriteriaConstant.CRITERIA_OBJECT_ID;
-import static com.epam.ta.reportportal.commons.querygen.constant.IntegrationCriteriaConstant.CRITERIA_TYPE;
+import static com.epam.ta.reportportal.commons.querygen.constant.ActivityCriteriaConstant.ACTION;
+import static com.epam.ta.reportportal.commons.querygen.constant.ActivityCriteriaConstant.LOGIN;
+import static com.epam.ta.reportportal.commons.querygen.constant.IntegrationCriteriaConstant.TYPE;
 import static com.epam.ta.reportportal.commons.querygen.constant.LaunchCriteriaConstant.*;
 import static com.epam.ta.reportportal.commons.querygen.constant.LogCriteriaConstant.*;
 import static com.epam.ta.reportportal.commons.querygen.constant.TestItemCriteriaConstant.*;
@@ -65,15 +65,9 @@
 			new CriteriaHolder(ID, "launch.id", Long.class, false),
 			new CriteriaHolder(DESCRIPTION, "launch.description", String.class, false),
 			new CriteriaHolder(PROJECT_ID, "project_id", Long.class, false),
-<<<<<<< HEAD
-			new CriteriaHolder(CRITERIA_STATUS, "status", JStatusEnum.class, false),
-			new CriteriaHolder(CRITERIA_MODE, "mode", JLaunchModeEnum.class, false),
-			new CriteriaHolder(NAME, "name", String.class, false),
-=======
 			new CriteriaHolder(CRITERIA_LAUNCH_STATUS, "status", JStatusEnum.class, false),
 			new CriteriaHolder(CRITERIA_LAUNCH_MODE, "mode", JLaunchModeEnum.class, false),
 			new CriteriaHolder(CRITERIA_LAUNCH_NAME, "name", String.class, false),
->>>>>>> 71416427
 			new CriteriaHolder(CRITERIA_LAUNCH_TAG, "launch_tag.value", String.class,false)
 			//@formatter:on
 	)) {
@@ -93,7 +87,11 @@
 					l.END_TIME,
 					l.NUMBER,
 					l.LAST_MODIFIED,
-					l.MODE, l.STATUS, u.ID.as(SUBQUERY_USER_ID), u.LOGIN, DSL.arrayAgg(launchTag.VALUE).as("tags")
+					l.MODE,
+					l.STATUS,
+					u.ID.as(SUBQUERY_USER_ID),
+					u.LOGIN,
+					DSL.arrayAgg(launchTag.VALUE).as("tags")
 			);
 
 			Select<?> crossTabValues = DSL.select(DSL.concat(DSL.val("statistics$defects$"),
@@ -157,15 +155,9 @@
 	TEST_ITEM(TestItem.class, Arrays.asList(new CriteriaHolder(PROJECT_ID, "l.project_id", Long.class, false),
 			new CriteriaHolder(CRITERIA_TYPE, "ti.type", JTestItemTypeEnum.class, false),
 			new CriteriaHolder(CRITERIA_LAUNCH_ID, "ti.launch_id", Long.class, false),
-<<<<<<< HEAD
-			new CriteriaHolder(CRITERIA_STATUS, "l.status", JStatusEnum.class, false),
-			new CriteriaHolder(CRITERIA_TI_STATUS, "tir.status", JStatusEnum.class, false),
-			new CriteriaHolder(CRITERIA_MODE, "l.mode", JLaunchModeEnum.class, false),
-=======
 			new CriteriaHolder(CRITERIA_LAUNCH_STATUS, "l.status", JStatusEnum.class, false),
 			new CriteriaHolder(CRITERIA_TI_STATUS, "tir.status", JStatusEnum.class, false),
 			new CriteriaHolder(CRITERIA_LAUNCH_MODE, "l.mode", JLaunchModeEnum.class, false),
->>>>>>> 71416427
 			new CriteriaHolder(CRITERIA_PARENT_ID, "ti.parent_id", Long.class, false),
 			new CriteriaHolder(CRITERIA_PATH, "ti.path", Long.class, false),
 			new CriteriaHolder(CRITERIA_HAS_CHILDREN, "ti.has_children", Boolean.class, false),
@@ -184,21 +176,21 @@
 			JStatistics s = JStatistics.STATISTICS;
 
 			Select<?> fieldsForSelect = DSL.select(l.PROJECT_ID,
-<<<<<<< HEAD
-					l.STATUS, l.MODE, ti.ITEM_ID.as(SUBQUERY_TEST_ITEM_ID),
-=======
 					l.STATUS,
 					l.MODE,
 					ti.ITEM_ID,
->>>>>>> 71416427
 					ti.NAME,
 					ti.TYPE,
 					ti.START_TIME,
 					ti.DESCRIPTION,
 					ti.LAST_MODIFIED,
-					ti.PATH, ti.UNIQUE_ID, ti.HAS_CHILDREN,
+					ti.PATH,
+					ti.UNIQUE_ID,
+					ti.HAS_CHILDREN,
 					ti.PARENT_ID,
-					ti.LAUNCH_ID, tir.RESULT_ID, tir.STATUS.as(SUBQUERY_TEST_ITEM_STATUS),
+					ti.LAUNCH_ID,
+					tir.RESULT_ID,
+					tir.STATUS.as(SUBQUERY_TEST_ITEM_STATUS),
 					tir.END_TIME,
 					tir.DURATION,
 					is.ISSUE_ID,
@@ -208,7 +200,10 @@
 					is.ISSUE_DESCRIPTION,
 					it.ISSUE_NAME,
 					it.HEX_COLOR,
-					it.ABBREVIATION, it.LOCATOR, gr.ISSUE_GROUP_, DSL.arrayAgg(tag.VALUE).as("tags")
+					it.ABBREVIATION,
+					it.LOCATOR,
+					gr.ISSUE_GROUP_,
+					DSL.arrayAgg(tag.VALUE).as("tags")
 			);
 
 			Select<?> crossTabValues = DSL.select(DSL.concat(DSL.val("statistics$defects$"),
