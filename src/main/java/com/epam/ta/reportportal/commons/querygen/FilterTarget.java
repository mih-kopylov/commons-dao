/*
 *  Copyright (C) 2018 EPAM Systems
 *
 *  Licensed under the Apache License, Version 2.0 (the "License");
 *  you may not use this file except in compliance with the License.
 *  You may obtain a copy of the License at
 *
 *  http://www.apache.org/licenses/LICENSE-2.0
 *
 *  Unless required by applicable law or agreed to in writing, software
 *  distributed under the License is distributed on an "AS IS" BASIS,
 *  WITHOUT WARRANTIES OR CONDITIONS OF ANY KIND, either express or implied.
 *  See the License for the specific language governing permissions and
 *  limitations under the License.
 */

package com.epam.ta.reportportal.commons.querygen;

import com.epam.ta.reportportal.commons.querygen.constant.GeneralCriteriaConstant;
import com.epam.ta.reportportal.commons.querygen.constant.UserCriteriaConstant;
import com.epam.ta.reportportal.dao.PostgresCrosstabWrapper;
import com.epam.ta.reportportal.entity.Activity;
import com.epam.ta.reportportal.entity.enums.LogLevel;
import com.epam.ta.reportportal.entity.filter.UserFilter;
import com.epam.ta.reportportal.entity.integration.Integration;
import com.epam.ta.reportportal.entity.item.TestItem;
import com.epam.ta.reportportal.entity.launch.Launch;
import com.epam.ta.reportportal.entity.log.Log;
import com.epam.ta.reportportal.entity.project.Project;
import com.epam.ta.reportportal.entity.user.User;
import com.epam.ta.reportportal.jooq.enums.JLaunchModeEnum;
import com.epam.ta.reportportal.jooq.enums.JStatusEnum;
import com.epam.ta.reportportal.jooq.enums.JTestItemTypeEnum;
import com.epam.ta.reportportal.jooq.tables.*;
import org.jooq.Record;
import org.jooq.Select;
import org.jooq.SelectJoinStep;
import org.jooq.SelectQuery;
import org.jooq.impl.DSL;
import org.springframework.beans.factory.annotation.Autowired;
import org.springframework.stereotype.Component;

import javax.annotation.PostConstruct;
import java.util.Arrays;
import java.util.List;
import java.util.Optional;
import java.util.stream.Collectors;

import static com.epam.ta.reportportal.commons.querygen.constant.ActivityCriteriaConstant.CRITERIA_ACTION;
import static com.epam.ta.reportportal.commons.querygen.constant.ActivityCriteriaConstant.CRITERIA_OBJECT_ID;
import static com.epam.ta.reportportal.commons.querygen.constant.LaunchCriteriaConstant.*;
import static com.epam.ta.reportportal.commons.querygen.constant.LogCriteriaConstant.*;
import static com.epam.ta.reportportal.commons.querygen.constant.TestItemCriteriaConstant.*;
import static com.epam.ta.reportportal.commons.querygen.constant.TestItemCriteriaConstant.CRITERIA_TYPE;
import static com.epam.ta.reportportal.commons.querygen.constant.UserCriteriaConstant.*;
import static com.epam.ta.reportportal.dao.constant.WidgetContentRepositoryConstants.*;
import static com.epam.ta.reportportal.jooq.Tables.*;
import static com.epam.ta.reportportal.jooq.tables.JAclEntry.ACL_ENTRY;
import static com.epam.ta.reportportal.jooq.tables.JAclObjectIdentity.ACL_OBJECT_IDENTITY;
import static org.jooq.impl.DSL.field;
import static org.jooq.impl.DSL.max;

public enum FilterTarget {

	LAUNCH(Launch.class, Arrays.asList(
			//@formatter:off
			new CriteriaHolder(ID, "launch.id", Long.class, false),
			new CriteriaHolder(DESCRIPTION, "launch.description", String.class, false),
			new CriteriaHolder(PROJECT_ID, "project_id", Long.class, false),
			new CriteriaHolder(CRITERIA_LAUNCH_STATUS, "status", JStatusEnum.class, false),
			new CriteriaHolder(CRITERIA_LAUNCH_MODE, "mode", JLaunchModeEnum.class, false),
			new CriteriaHolder(CRITERIA_LAUNCH_NAME, "name", String.class, false),
			new CriteriaHolder(CRITERIA_LAUNCH_TAG, "launch_tag.value", String.class,false)
			//@formatter:on
	)) {
		public SelectQuery<? extends Record> getQuery() {
			JLaunch l = JLaunch.LAUNCH;
			JUsers u = JUsers.USERS;
			JStatistics s = JStatistics.STATISTICS;
			JStatisticsField sf = JStatisticsField.STATISTICS_FIELD;
			JLaunchTag launchTag = JLaunchTag.LAUNCH_TAG;

			Select<?> fieldsForSelect = DSL.select(l.ID,
					l.UUID,
					l.PROJECT_ID,
					l.USER_ID,
					l.NAME,
					l.DESCRIPTION,
					l.START_TIME,
					l.END_TIME,
					l.NUMBER,
					l.LAST_MODIFIED,
					l.MODE,
					l.STATUS,
					u.ID.as(SUBQUERY_USER_ID),
					u.LOGIN,
					DSL.arrayAgg(launchTag.VALUE).as("tags")
			);

			Select<?> crossTabValues = DSL.select(DSL.concat(DSL.val("statistics$defects$"),
					DSL.lower(ISSUE_GROUP.ISSUE_GROUP_.cast(String.class)),
					DSL.val("$"),
					ISSUE_TYPE.LOCATOR
			))
					.from(ISSUE_GROUP)
					.join(ISSUE_TYPE)
					.on(ISSUE_GROUP.ISSUE_GROUP_ID.eq(ISSUE_TYPE.ISSUE_GROUP_ID))
					.unionAll(DSL.select(DSL.concat(DSL.val("statistics$defects$"),
							DSL.lower(ISSUE_GROUP.ISSUE_GROUP_.cast(String.class)),
							DSL.val("$total")
					))
							.from(ISSUE_GROUP))
					.unionAll(DSL.select(DSL.val(EXECUTIONS_TOTAL)))
					.unionAll(DSL.select(DSL.val(EXECUTIONS_PASSED)))
					.unionAll(DSL.select(DSL.val(EXECUTIONS_SKIPPED)))
					.unionAll(DSL.select(DSL.val(EXECUTIONS_FAILED)));

			Select<?> raw = DSL.select(s.LAUNCH_ID.as(CROSSTAB_LAUNCH_ID), sf.NAME, max(s.S_COUNTER))
					.from(s)
					.join(sf)
					.on(s.STATISTICS_FIELD_ID.eq(sf.SF_ID))
					.groupBy(s.LAUNCH_ID, sf.NAME)
					.orderBy(s.LAUNCH_ID, sf.NAME);

			SelectJoinStep<Record> joinStep = getPostgresWrapper().pivot(fieldsForSelect, raw, crossTabValues);

			return joinStep.rightJoin(l)
					.on(field(DSL.name(CROSSTAB_LAUNCH_ID)).eq(l.ID))
					.leftJoin(u)
					.on(l.USER_ID.eq(u.ID))
					.leftJoin(launchTag)
					.on(l.ID.eq(launchTag.LAUNCH_ID))
					.groupBy(joinStep.getSelect().stream().filter(f -> !"tags".equalsIgnoreCase(f.getName())).collect(Collectors.toList()))
					.getQuery();
		}
	},

	ACTIVITY(Activity.class, Arrays.asList(new CriteriaHolder(ID, "a.id", Long.class, false),
			new CriteriaHolder(PROJECT_ID, "a.project_id", Long.class, false),
			new CriteriaHolder(CRITERIA_LOGIN, "u.login", String.class, false),
			new CriteriaHolder(CRITERIA_ACTION, "a.action", String.class, false),
			new CriteriaHolder(CRITERIA_OBJECT_ID, "a.object_id", Long.class, false)
	)) {
		@Override
		public SelectQuery<? extends Record> getQuery() {

			JActivity a = JActivity.ACTIVITY.as("a");
			JUsers u = JUsers.USERS.as("u");
			JProject p = JProject.PROJECT.as("p");
			return DSL.select(a.ID, a.PROJECT_ID, a.USER_ID, a.ENTITY, a.ACTION, a.CREATION_DATE, a.DETAILS, a.OBJECT_ID, u.LOGIN, p.NAME)
					.from(a)
					.join(u)
					.on(a.USER_ID.eq(u.ID))
					.join(p)
					.on(a.PROJECT_ID.eq(p.ID))
					.getQuery();
		}
	},

	TEST_ITEM(TestItem.class, Arrays.asList(new CriteriaHolder(PROJECT_ID, "l.project_id", Long.class, false),
			new CriteriaHolder(CRITERIA_TYPE, "ti.type", JTestItemTypeEnum.class, false),
			new CriteriaHolder(CRITERIA_LAUNCH_ID, "ti.launch_id", Long.class, false),
			new CriteriaHolder(CRITERIA_LAUNCH_MODE, "l.mode", JLaunchModeEnum.class, false),
			new CriteriaHolder(CRITERIA_TI_STATUS, "tir.status", JStatusEnum.class, false),
			new CriteriaHolder(CRITERIA_PARENT_ID, "ti.parent_id", Long.class, false),
			new CriteriaHolder(CRITERIA_PATH, "ti.path", Long.class, false),
			new CriteriaHolder(CRITERIA_HAS_CHILDREN, "ti.has_children", Boolean.class, false),
			new CriteriaHolder(CRITERIA_NAME, "ti.name", String.class, false),
			new CriteriaHolder(CRITERIA_ITEM_TAG, "item_tag.value", String.class, false),
			new CriteriaHolder(CRITERIA_ISSUE_TYPE, "it.locator", String.class, false)
	)) {
		@Override
		public SelectQuery<? extends Record> getQuery() {
			JLaunch l = JLaunch.LAUNCH.as("l");
			JTestItem ti = JTestItem.TEST_ITEM.as("ti");
			JTestItemResults tir = JTestItemResults.TEST_ITEM_RESULTS.as("tir");
			JIssue is = JIssue.ISSUE.as("is");
			JIssueGroup gr = JIssueGroup.ISSUE_GROUP.as("gr");
			JIssueType it = JIssueType.ISSUE_TYPE.as("it");
			JItemTag tag = JItemTag.ITEM_TAG;
			JStatistics s = JStatistics.STATISTICS;
			JStatisticsField sf = JStatisticsField.STATISTICS_FIELD;

			Select<?> fieldsForSelect = DSL.select(l.PROJECT_ID,
					l.MODE,
					ti.ITEM_ID,
					ti.NAME,
					ti.TYPE,
					ti.START_TIME,
					ti.DESCRIPTION,
					ti.LAST_MODIFIED,
					ti.PATH,
					ti.UNIQUE_ID,
<<<<<<< HEAD
					ti.HAS_CHILDREN,
					ti.PARENT_ID,
					ti.LAUNCH_ID,
					tir.RESULT_ID,
					tir.STATUS,
=======
					ti.HAS_CHILDREN, ti.PARENT_ID, ti.LAUNCH_ID, tir.RESULT_ID, tir.STATUS,
>>>>>>> e4b90af6
					tir.END_TIME,
					tir.DURATION,
					is.ISSUE_ID,
					is.ISSUE_TYPE,
					is.AUTO_ANALYZED,
					is.IGNORE_ANALYZER,
					is.ISSUE_DESCRIPTION,
					it.ISSUE_NAME,
					it.HEX_COLOR,
					it.ABBREVIATION,
					it.LOCATOR,
					gr.ISSUE_GROUP_,
					DSL.arrayAgg(tag.VALUE).as("tags")
			);

			Select<?> crossTabValues = DSL.select(DSL.concat(DSL.val("statistics$defects$"),
					DSL.lower(ISSUE_GROUP.ISSUE_GROUP_.cast(String.class)),
					DSL.val("$"),
					ISSUE_TYPE.LOCATOR
			))
					.from(ISSUE_GROUP)
					.join(ISSUE_TYPE)
					.on(ISSUE_GROUP.ISSUE_GROUP_ID.eq(ISSUE_TYPE.ISSUE_GROUP_ID))
					.unionAll(DSL.select(DSL.concat(DSL.val("statistics$defects$"),
							DSL.lower(ISSUE_GROUP.ISSUE_GROUP_.cast(String.class)),
							DSL.val("$total")
					))
							.from(ISSUE_GROUP))
					.unionAll(DSL.select(DSL.val(EXECUTIONS_TOTAL)))
					.unionAll(DSL.select(DSL.val(EXECUTIONS_PASSED)))
					.unionAll(DSL.select(DSL.val(EXECUTIONS_SKIPPED)))
					.unionAll(DSL.select(DSL.val(EXECUTIONS_FAILED)));

			Select<?> raw = DSL.select(s.ITEM_ID.as(CROSSTAB_TEST_ITEM_ID), sf.NAME, max(s.S_COUNTER))
					.from(s)
					.join(sf)
					.on(s.STATISTICS_FIELD_ID.eq(sf.SF_ID))
					.groupBy(s.ITEM_ID, sf.NAME)
					.orderBy(s.ITEM_ID, sf.NAME);

			SelectJoinStep<Record> joinStep = getPostgresWrapper().pivot(fieldsForSelect, raw, crossTabValues);
			return joinStep.rightJoin(ti)
					.on(field(CROSSTAB_TEST_ITEM_ID).eq(ti.ITEM_ID))
					.leftJoin(tir)
					.on(tir.RESULT_ID.eq(ti.ITEM_ID))
					.leftJoin(l)
					.on(ti.LAUNCH_ID.eq(l.ID))
					.leftJoin(is)
					.on(ti.ITEM_ID.eq(is.ISSUE_ID))
					.leftJoin(it)
					.on(is.ISSUE_TYPE.eq(it.ID))
					.leftJoin(gr)
					.on(it.ISSUE_GROUP_ID.eq(gr.ISSUE_GROUP_ID))
					.leftJoin(tag)
					.on(ti.ITEM_ID.eq(tag.ITEM_ID))
					.groupBy(joinStep.getSelect().stream().filter(f -> !"tags".equalsIgnoreCase(f.getName())).collect(Collectors.toList()))
					.getQuery();
		}
	},

	INTEGRATION(Integration.class, Arrays.asList(
			//@formatter:off
			new CriteriaHolder(GeneralCriteriaConstant.CRITERIA_PROJECT, "p.name", String.class, false),
			new CriteriaHolder(CRITERIA_TYPE, "it.name", String.class, false)
			//@formatter:on
	)) {
		public SelectQuery<? extends Record> getQuery() {
			JIntegration i = JIntegration.INTEGRATION.as("i");
			JIntegrationType it = JIntegrationType.INTEGRATION_TYPE.as("it");
			JProject p = JProject.PROJECT.as("p");

			return DSL.select(i.ID, i.PROJECT_ID, i.TYPE, i.PARAMS, i.CREATION_DATE)
					.from(i)
					.leftJoin(it)
					.on(i.TYPE.eq(it.ID))
					.leftJoin(p)
					.on(i.PROJECT_ID.eq(p.ID))
					.groupBy(i.ID, i.PROJECT_ID, i.TYPE, i.PARAMS, i.CREATION_DATE)
					.getQuery();
		}
	},

	PROJECT(Project.class, Arrays.asList(
			new CriteriaHolder(NAME, "name", String.class, false),
			new CriteriaHolder("projectType", "project_type", String.class, false)
	)) {
		public SelectQuery<? extends Record> getQuery() {
			JProject p = JProject.PROJECT;
			return DSL.select(p.ID, p.NAME, p.ADDITIONAL_INFO, p.PROJECT_TYPE, p.CREATION_DATE, p.METADATA).from(p).getQuery();
		}
	},

	LOG(Log.class, Arrays.asList(new CriteriaHolder(CRITERIA_LOG_MESSAGE, "l.log_message", String.class, false),
			new CriteriaHolder(CRITERIA_TEST_ITEM_ID, "l.item_id", Long.class, false),
			new CriteriaHolder(CRITERIA_LOG_LEVEL, "l.log_level", LogLevel.class, false),
			new CriteriaHolder(CRITERIA_LOG_ID, "l.id", Long.class, false)
	)) {
		@Override
		public SelectQuery<? extends Record> getQuery() {
			JLog l = JLog.LOG.as("l");
			JTestItem ti = JTestItem.TEST_ITEM.as("ti");

			return DSL.select(l.ID,
					l.LOG_TIME,
					l.LOG_MESSAGE,
					l.LAST_MODIFIED,
					l.LOG_LEVEL,
					l.ITEM_ID,
					l.ATTACHMENT,
					l.ATTACHMENT_THUMBNAIL,
					l.CONTENT_TYPE
			)
					.from(l)
					.leftJoin(ti)
					.on(l.ITEM_ID.eq(ti.ITEM_ID))
					.groupBy(l.ID, l.LOG_TIME, l.LOG_MESSAGE, l.LAST_MODIFIED, l.LOG_LEVEL, l.ITEM_ID)
					.getQuery();
		}
	},

	USER(User.class, Arrays.asList(
			new CriteriaHolder(ID, ID, Long.class, false),
			new CriteriaHolder(UserCriteriaConstant.CRITERIA_LOGIN, UserCriteriaConstant.CRITERIA_LOGIN, String.class, false),
			new CriteriaHolder(CRITERIA_EMAIL, CRITERIA_EMAIL, String.class, false),
			new CriteriaHolder(CRITERIA_FULL_NAME, CRITERIA_FULL_NAME, String.class, false),
			new CriteriaHolder(CRITERIA_ROLE, CRITERIA_ROLE, String.class, false),
			new CriteriaHolder(UserCriteriaConstant.CRITERIA_TYPE, UserCriteriaConstant.CRITERIA_TYPE, String.class, false),
			new CriteriaHolder(CRITERIA_EXPIRED, CRITERIA_EXPIRED, Boolean.class, false),
			new CriteriaHolder(CRITERIA_PROJECT_ID, CRITERIA_PROJECT_ID, Long.class, false)
	)) {
		@Override
		public SelectQuery<? extends Record> getQuery() {
			JUsers u = JUsers.USERS;
			JProjectUser pu = JProjectUser.PROJECT_USER;
			return DSL.select(u.ID,
					u.LOGIN,
					u.DEFAULT_PROJECT_ID,
					u.FULL_NAME,
					u.ATTACHMENT,
					u.ATTACHMENT_THUMBNAIL,
					u.EMAIL,
					u.EXPIRED,
					u.PASSWORD,
					u.ROLE, u.TYPE, u.METADATA, pu.PROJECT_ID, pu.PROJECT_ROLE
			).from(u).leftJoin(pu).on(u.ID.eq(pu.USER_ID)).getQuery();
		}
	},

	USER_FILTER(UserFilter.class, Arrays.asList(new CriteriaHolder(NAME, NAME, String.class, false))) {
		@Override
		public SelectQuery<? extends Record> getQuery() {
			return DSL.select(JUserFilter.USER_FILTER.ID,
					FILTER.NAME,
					FILTER.PROJECT_ID,
					FILTER.TARGET,
					FILTER.DESCRIPTION,
					FILTER_CONDITION.SEARCH_CRITERIA,
					FILTER_CONDITION.CONDITION,
					FILTER_CONDITION.VALUE,
					FILTER_CONDITION.NEGATIVE,
					FILTER_SORT.FIELD,
					FILTER_SORT.DIRECTION
			)
					.from(JUserFilter.USER_FILTER)
					.join(ACL_OBJECT_IDENTITY)
					.on(JUserFilter.USER_FILTER.ID.cast(String.class).eq(ACL_OBJECT_IDENTITY.OBJECT_ID_IDENTITY))
					.join(ACL_CLASS)
					.on(ACL_CLASS.ID.eq(ACL_OBJECT_IDENTITY.OBJECT_ID_CLASS))
					.join(ACL_ENTRY)
					.on(ACL_ENTRY.ACL_OBJECT_IDENTITY.eq(ACL_OBJECT_IDENTITY.ID))
					.join(FILTER)
					.on(JUserFilter.USER_FILTER.ID.eq(FILTER.ID))
					.join(FILTER_CONDITION)
					.on(FILTER.ID.eq(FILTER_CONDITION.FILTER_ID))
					.join(FILTER_SORT)
					.on(FILTER.ID.eq(FILTER_SORT.FILTER_ID))
					.getQuery();
		}
	};

	private Class<?> clazz;
	private List<CriteriaHolder> criterias;
	private PostgresCrosstabWrapper postgresCrosstabWrapper;

	FilterTarget(Class<?> clazz, List<CriteriaHolder> criterias) {
		this.clazz = clazz;
		this.criterias = criterias;
	}

	public abstract SelectQuery<? extends Record> getQuery();

	public void setPostgresWrapper(PostgresCrosstabWrapper postgresCrosstabWrapper) {
		this.postgresCrosstabWrapper = postgresCrosstabWrapper;
	}

	public PostgresCrosstabWrapper getPostgresWrapper() {
		return postgresCrosstabWrapper;
	}

	public Class<?> getClazz() {
		return clazz;
	}

	public List<CriteriaHolder> getCriterias() {
		return criterias;
	}

	public Optional<CriteriaHolder> getCriteriaByFilter(String filterCriteria) {
		return criterias.stream().filter(holder -> holder.getFilterCriteria().equals(filterCriteria)).findAny();
	}

	public static FilterTarget findByClass(Class<?> clazz) {
		return Arrays.stream(values())
				.filter(val -> val.clazz.equals(clazz))
				.findAny()
				.orElseThrow(() -> new IllegalArgumentException(String.format("No target query builder for clazz %s", clazz)));
	}

	@Component
	public static class FilterTargetServiceInjector {
		private final PostgresCrosstabWrapper postgresWrapper;

		@Autowired
		public FilterTargetServiceInjector(PostgresCrosstabWrapper postgresWrapper) {
			this.postgresWrapper = postgresWrapper;
		}

		@PostConstruct
		public void postConstruct() {
			Arrays.stream(FilterTarget.values()).forEach(filterTarget -> filterTarget.setPostgresWrapper(postgresWrapper));
		}
	}

}<|MERGE_RESOLUTION|>--- conflicted
+++ resolved
@@ -191,15 +191,11 @@
 					ti.LAST_MODIFIED,
 					ti.PATH,
 					ti.UNIQUE_ID,
-<<<<<<< HEAD
 					ti.HAS_CHILDREN,
 					ti.PARENT_ID,
 					ti.LAUNCH_ID,
 					tir.RESULT_ID,
 					tir.STATUS,
-=======
-					ti.HAS_CHILDREN, ti.PARENT_ID, ti.LAUNCH_ID, tir.RESULT_ID, tir.STATUS,
->>>>>>> e4b90af6
 					tir.END_TIME,
 					tir.DURATION,
 					is.ISSUE_ID,
