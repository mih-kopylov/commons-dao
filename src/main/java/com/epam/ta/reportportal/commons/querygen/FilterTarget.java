--- conflicted
+++ resolved
@@ -141,51 +141,6 @@
 		}
 	},
 
-<<<<<<< HEAD
-=======
-	TICKET(Ticket.class, Arrays.asList(new CriteriaHolder(NAME, "ti.name", String.class, false),
-			new CriteriaHolder(PROJECT_ID, JLaunch.LAUNCH.PROJECT_ID.getQualifiedName().toString(), Long.class, false)
-	)) {
-		@Override
-		public SelectQuery<? extends Record> getQuery() {
-
-			JTestItem ti = JTestItem.TEST_ITEM.as("ti");
-			JTestItemResults tir = JTestItemResults.TEST_ITEM_RESULTS.as("tir");
-			JStatistics s = JStatistics.STATISTICS.as("s");
-			JTicket tic = JTicket.TICKET;
-			JUsers u = JUsers.USERS;
-			JIssueTicket it = JIssueTicket.ISSUE_TICKET;
-			JIssue i = JIssue.ISSUE;
-			JLaunch l = JLaunch.LAUNCH;
-
-			Select<?> fieldsForSelect = DSL.select(tic.TICKET_ID, tic.SUBMIT_DATE, tic.URL, ti.NAME, u.LOGIN);
-
-			Select<?> raw = DSL.select(s.ITEM_ID, s.S_FIELD, max(s.S_COUNTER))
-					.from(s)
-					.groupBy(s.ITEM_ID, s.S_FIELD)
-					.orderBy(s.ITEM_ID, s.S_FIELD);
-			Select<?> crossTabValues = DSL.selectDistinct(s.S_FIELD).from(s).orderBy(s.S_FIELD);
-
-			return getPostgresWrapper().pivot(fieldsForSelect, raw, crossTabValues)
-					.join(ti)
-					.on(field(DSL.name("ct", "item_id")).eq(ti.ITEM_ID))
-					.join(tir)
-					.on(ti.ITEM_ID.eq(tir.RESULT_ID))
-					.join(l)
-					.on(ti.LAUNCH_ID.eq(l.ID))
-					.leftJoin(i)
-					.on(tir.RESULT_ID.eq(i.ISSUE_ID))
-					.leftJoin(it)
-					.on(i.ISSUE_ID.eq(it.ISSUE_ID))
-					.join(tic)
-					.on(it.TICKET_ID.eq(tic.ID))
-					.join(u)
-					.on(tic.SUBMITTER_ID.eq(u.ID))
-					.getQuery();
-		}
-	},
-
->>>>>>> b9e39dd5
 	INTEGRATION(Integration.class, Arrays.asList(
 			//@formatter:off
 			new CriteriaHolder(GeneralCriteriaConstant.PROJECT, "p.name", String.class, false),
