package com.epam.ta.reportportal.commons.querygen;

import com.epam.ta.reportportal.commons.querygen.constant.GeneralCriteriaConstant;
import com.epam.ta.reportportal.commons.querygen.constant.LogCriteriaConstant;
import com.epam.ta.reportportal.dao.PostgresCrosstabWrapper;
import com.epam.ta.reportportal.entity.Activity;
import com.epam.ta.reportportal.entity.integration.Integration;
import com.epam.ta.reportportal.entity.item.TestItem;
import com.epam.ta.reportportal.entity.launch.Launch;
import com.epam.ta.reportportal.entity.log.Log;
import com.epam.ta.reportportal.entity.project.Project;
import com.epam.ta.reportportal.jooq.enums.JLaunchModeEnum;
import com.epam.ta.reportportal.jooq.enums.JStatusEnum;
import com.epam.ta.reportportal.jooq.tables.*;
import org.jooq.Record;
import org.jooq.Select;
import org.jooq.SelectQuery;
import org.jooq.impl.DSL;
import org.springframework.beans.factory.annotation.Autowired;
import org.springframework.stereotype.Component;

import javax.annotation.PostConstruct;
import java.util.Arrays;
import java.util.List;
import java.util.Optional;

import static com.epam.ta.reportportal.commons.querygen.constant.GeneralCriteriaConstant.NAME;
import static com.epam.ta.reportportal.commons.querygen.constant.GeneralCriteriaConstant.PROJECT_ID;
import static com.epam.ta.reportportal.commons.querygen.constant.IntegrationCriteriaConstant.TYPE;
import static com.epam.ta.reportportal.commons.querygen.constant.LaunchCriteriaConstant.*;
import static org.jooq.impl.DSL.field;
import static org.jooq.impl.DSL.max;

public enum FilterTarget {

	LAUNCH(Launch.class, Arrays.asList(
			//@formatter:off
			new CriteriaHolder("id", "l.id", Long.class, false),
			new CriteriaHolder(DESCRIPTION, "l.description", String.class, false),
			new CriteriaHolder(PROJECT_ID, "project_id", Long.class, false),
			new CriteriaHolder(STATUS, "status", JStatusEnum.class, false),
			new CriteriaHolder(MODE, "mode", JLaunchModeEnum.class, false),
			new CriteriaHolder(NAME, "name", String.class, false)
			//@formatter:on
	)) {
		public SelectQuery<? extends Record> getQuery() {
			JLaunch l = JLaunch.LAUNCH;
			JStatistics s = JStatistics.STATISTICS;

			Select<?> fieldsForSelect = DSL.select(l.ID,
					l.UUID,
					l.PROJECT_ID,
					l.USER_ID,
					l.NAME,
					l.DESCRIPTION,
					l.START_TIME,
					l.END_TIME,
					l.NUMBER,
					l.LAST_MODIFIED,
					l.MODE,
					l.STATUS
			);

			Select<?> raw = DSL.select(s.LAUNCH_ID, s.S_FIELD, max(s.S_COUNTER))
					.from(s)
					.groupBy(s.LAUNCH_ID, s.S_FIELD)
					.orderBy(s.LAUNCH_ID, s.S_FIELD);

			Select<?> crossTabValues = DSL.selectDistinct(s.S_FIELD) //these are is known to be distinct
					.from(s).orderBy(s.S_FIELD);

			return getPostgresWrapper().pivot(fieldsForSelect, raw, crossTabValues)
					.join(l)
					.on(field(DSL.name("launch_id")).eq(l.ID))
					.getQuery();
		}
	},

	ACTIVITY(Activity.class,
			Arrays.asList(new CriteriaHolder("id", "a.id", Long.class, false),
					new CriteriaHolder(PROJECT_ID, "a.project_id", Long.class, false),
					new CriteriaHolder("login", "u.login", String.class, false),
					new CriteriaHolder("action", "a.action", String.class, false)
			)
	) {
		@Override
		public SelectQuery<? extends Record> getQuery() {

			JActivity a = JActivity.ACTIVITY.as("a");
			JUsers u = JUsers.USERS.as("u");
			JProject p = JProject.PROJECT.as("p");
			return DSL.select(a.ID, a.PROJECT_ID, a.USER_ID, a.ENTITY, a.ACTION,a.CREATION_DATE, u.LOGIN, p.NAME)
					.from(a)
					.join(u)
					.on(a.USER_ID.eq(u.ID))
					.join(p)
					.on(a.PROJECT_ID.eq(p.ID))
					.getQuery();
		}
	},

	TEST_ITEM(TestItem.class, Arrays.asList(new CriteriaHolder(NAME, "ti.name", String.class, false),
			new CriteriaHolder(PROJECT_ID, "l.project_id", Long.class, false))) {
		@Override
		public SelectQuery<? extends Record> getQuery() {

<<<<<<< HEAD
			JTestItem ti = JTestItem.TEST_ITEM;
			JTestItemStructure tis = JTestItemStructure.TEST_ITEM_STRUCTURE;
			JTestItemResults tir = JTestItemResults.TEST_ITEM_RESULTS;
			JStatistics s = JStatistics.STATISTICS;
			JTicket tic = JTicket.TICKET;
			JUsers u = JUsers.USERS;
			JIssueTicket it = JIssueTicket.ISSUE_TICKET;
			JIssue i = JIssue.ISSUE;
			JLaunch l = JLaunch.LAUNCH.as("l");

			Select<?> fieldsForSelect = DSL.select(tic.TICKET_ID,
					tic.SUBMIT_DATE,
					tic.URL,
					ti.NAME,
					u.LOGIN
			);
=======
			JTestItem ti = JTestItem.TEST_ITEM.as("ti");
			JTestItemResults tir = JTestItemResults.TEST_ITEM_RESULTS.as("tir");
			JStatistics s = JStatistics.STATISTICS.as("s");
>>>>>>> d2c95e78

			Select<?> raw = DSL.select(s.ITEM_ID, s.S_FIELD, max(s.S_COUNTER))
					.from(s)
					.groupBy(s.ITEM_ID, s.S_FIELD)
					.orderBy(s.ITEM_ID, s.S_FIELD);
			Select<?> crossTabValues = DSL.selectDistinct(s.S_FIELD).from(s).orderBy(s.S_FIELD);

<<<<<<< HEAD
			return getPostgresWrapper().pivot(fieldsForSelect, raw, crossTabValues)
					.join(ti)
					.on(field(DSL.name("ct", "item_id")).eq(ti.ITEM_ID))
					.join(tis)
					.on(ti.ITEM_ID.eq(tis.STRUCTURE_ID))
					.join(tir)
					.on(tis.STRUCTURE_ID.eq(tir.RESULT_ID))
					.join(l)
					.on(tis.LAUNCH_ID.eq(l.ID))
					.join(i)
					.on(tir.RESULT_ID.eq(i.ISSUE_ID))
					.join(it)
					.on(i.ISSUE_ID.eq(it.ISSUE_ID))
					.join(tic)
					.on(it.TICKET_ID.eq(tic.ID))
					.join(u)
					.on(tic.SUBMITTER_ID.eq(u.ID))
=======
			return getPostgresWrapper().pivot(Collections.emptyList(), raw, crossTabValues)
					.join(ti)
					.on(field(DSL.name("item_id")).eq(ti.ITEM_ID))
					.join(tir)
					.on(ti.ITEM_ID.eq(tir.RESULT_ID))
>>>>>>> d2c95e78
					.getQuery();
		}
	},

	INTEGRATION(Integration.class, Arrays.asList(
			//@formatter:off
			new CriteriaHolder(GeneralCriteriaConstant.PROJECT, "p.name", String.class, false),
			new CriteriaHolder(TYPE, "it.name", String.class, false)
			//@formatter:on
	)) {
		public SelectQuery<? extends Record> getQuery() {
			JIntegration i = JIntegration.INTEGRATION.as("i");
			JIntegrationType it = JIntegrationType.INTEGRATION_TYPE.as("it");
			JProject p = JProject.PROJECT.as("p");

			return DSL.select(i.ID, i.PROJECT_ID, i.TYPE, i.PARAMS, i.CREATION_DATE)
					.from(i)
					.leftJoin(it)
					.on(i.TYPE.eq(it.ID))
					.leftJoin(p)
					.on(i.PROJECT_ID.eq(p.ID))
					.groupBy(i.ID, i.PROJECT_ID, i.TYPE, i.PARAMS, i.CREATION_DATE)
					.getQuery();
		}
	},

	PROJECT(Project.class, Arrays.asList(

			new CriteriaHolder(NAME, "p.name", String.class, false))) {
		public SelectQuery<? extends Record> getQuery() {
			JProject p = JProject.PROJECT.as("p");

			return DSL.select(p.ID, p.NAME).from(p).getQuery();

		}
	},

	LOG(Log.class, Arrays.asList(new CriteriaHolder(LogCriteriaConstant.LOG_MESSAGE, "l.log_message", String.class, false))) {
		@Override
		public SelectQuery<? extends Record> getQuery() {
			JLog l = JLog.LOG.as("l");
			JTestItem ti = JTestItem.TEST_ITEM.as("ti");

			return DSL.select(l.ID,
					l.LOG_TIME,
					l.LOG_MESSAGE,
					l.LAST_MODIFIED,
					l.LOG_LEVEL,
					l.ITEM_ID,
					l.ATTACHMENT,
					l.ATTACHMENT_THUMBNAIL,
					l.CONTENT_TYPE
			)
					.from(l)
					.leftJoin(ti)
					.on(l.ITEM_ID.eq(ti.ITEM_ID))
					.groupBy(l.ID, l.LOG_TIME, l.LOG_MESSAGE, l.LAST_MODIFIED, l.LOG_LEVEL, l.ITEM_ID)
					.getQuery();
		}
	};

	private Class<?> clazz;
	private List<CriteriaHolder> criterias;
	private PostgresCrosstabWrapper postgresWrapper;

	FilterTarget(Class<?> clazz, List<CriteriaHolder> criterias) {
		this.clazz = clazz;
		this.criterias = criterias;
	}

	public abstract SelectQuery<? extends Record> getQuery();

	public void setPostgresWrapper(PostgresCrosstabWrapper postgresWrapper) {
		this.postgresWrapper = postgresWrapper;
	}

	public PostgresCrosstabWrapper getPostgresWrapper() {
		return postgresWrapper;
	}

	public Class<?> getClazz() {
		return clazz;
	}

	public List<CriteriaHolder> getCriterias() {
		return criterias;
	}

	public Optional<CriteriaHolder> getCriteriaByFilter(String filterCriteria) {
		return criterias.stream().filter(holder -> holder.getFilterCriteria().equals(filterCriteria)).findAny();
	}

	public static FilterTarget findByClass(Class<?> clazz) {
		return Arrays.stream(values())
				.filter(val -> val.clazz.equals(clazz))
				.findAny()
				.orElseThrow(() -> new IllegalArgumentException(String.format("No target query builder for clazz %s", clazz)));
	}

	@Component
	public static class FilterTargetServiceInjector {
		private final PostgresCrosstabWrapper postgresWrapper;

		@Autowired
		public FilterTargetServiceInjector(PostgresCrosstabWrapper postgresWrapper) {
			this.postgresWrapper = postgresWrapper;
		}

		@PostConstruct
		public void postConstruct() {
			Arrays.stream(FilterTarget.values()).forEach(filterTarget -> filterTarget.setPostgresWrapper(postgresWrapper));
		}
	}

}<|MERGE_RESOLUTION|>--- conflicted
+++ resolved
@@ -104,11 +104,9 @@
 		@Override
 		public SelectQuery<? extends Record> getQuery() {
 
-<<<<<<< HEAD
-			JTestItem ti = JTestItem.TEST_ITEM;
-			JTestItemStructure tis = JTestItemStructure.TEST_ITEM_STRUCTURE;
-			JTestItemResults tir = JTestItemResults.TEST_ITEM_RESULTS;
-			JStatistics s = JStatistics.STATISTICS;
+			JTestItem ti = JTestItem.TEST_ITEM.as("ti");
+			JTestItemResults tir = JTestItemResults.TEST_ITEM_RESULTS.as("tir");
+			JStatistics s = JStatistics.STATISTICS.as("s");
 			JTicket tic = JTicket.TICKET;
 			JUsers u = JUsers.USERS;
 			JIssueTicket it = JIssueTicket.ISSUE_TICKET;
@@ -121,11 +119,6 @@
 					ti.NAME,
 					u.LOGIN
 			);
-=======
-			JTestItem ti = JTestItem.TEST_ITEM.as("ti");
-			JTestItemResults tir = JTestItemResults.TEST_ITEM_RESULTS.as("tir");
-			JStatistics s = JStatistics.STATISTICS.as("s");
->>>>>>> d2c95e78
 
 			Select<?> raw = DSL.select(s.ITEM_ID, s.S_FIELD, max(s.S_COUNTER))
 					.from(s)
@@ -133,31 +126,11 @@
 					.orderBy(s.ITEM_ID, s.S_FIELD);
 			Select<?> crossTabValues = DSL.selectDistinct(s.S_FIELD).from(s).orderBy(s.S_FIELD);
 
-<<<<<<< HEAD
 			return getPostgresWrapper().pivot(fieldsForSelect, raw, crossTabValues)
-					.join(ti)
-					.on(field(DSL.name("ct", "item_id")).eq(ti.ITEM_ID))
-					.join(tis)
-					.on(ti.ITEM_ID.eq(tis.STRUCTURE_ID))
-					.join(tir)
-					.on(tis.STRUCTURE_ID.eq(tir.RESULT_ID))
-					.join(l)
-					.on(tis.LAUNCH_ID.eq(l.ID))
-					.join(i)
-					.on(tir.RESULT_ID.eq(i.ISSUE_ID))
-					.join(it)
-					.on(i.ISSUE_ID.eq(it.ISSUE_ID))
-					.join(tic)
-					.on(it.TICKET_ID.eq(tic.ID))
-					.join(u)
-					.on(tic.SUBMITTER_ID.eq(u.ID))
-=======
-			return getPostgresWrapper().pivot(Collections.emptyList(), raw, crossTabValues)
 					.join(ti)
 					.on(field(DSL.name("item_id")).eq(ti.ITEM_ID))
 					.join(tir)
 					.on(ti.ITEM_ID.eq(tir.RESULT_ID))
->>>>>>> d2c95e78
 					.getQuery();
 		}
 	},
@@ -221,7 +194,7 @@
 
 	private Class<?> clazz;
 	private List<CriteriaHolder> criterias;
-	private PostgresCrosstabWrapper postgresWrapper;
+	private PostgresCrosstabWrapper postgresCrosstabWrapper;
 
 	FilterTarget(Class<?> clazz, List<CriteriaHolder> criterias) {
 		this.clazz = clazz;
@@ -230,12 +203,12 @@
 
 	public abstract SelectQuery<? extends Record> getQuery();
 
-	public void setPostgresWrapper(PostgresCrosstabWrapper postgresWrapper) {
-		this.postgresWrapper = postgresWrapper;
+	public void setPostgresWrapper(PostgresCrosstabWrapper postgresCrosstabWrapper) {
+		this.postgresCrosstabWrapper = postgresCrosstabWrapper;
 	}
 
 	public PostgresCrosstabWrapper getPostgresWrapper() {
-		return postgresWrapper;
+		return postgresCrosstabWrapper;
 	}
 
 	public Class<?> getClazz() {
