--- conflicted
+++ resolved
@@ -59,42 +59,6 @@
 
 public enum FilterTarget {
 
-<<<<<<< HEAD
-	LAUNCH(Launch.class, Arrays.asList(
-			//@formatter:off
-			new CriteriaHolder(ID, "launch.id", Long.class, false),
-			new CriteriaHolder(DESCRIPTION, "launch.description", String.class, false),
-			new CriteriaHolder(PROJECT_ID, "project_id", Long.class, false),
-			new CriteriaHolder(CRITERIA_LAUNCH_STATUS, "status", JStatusEnum.class, false),
-			new CriteriaHolder(CRITERIA_LAUNCH_MODE, "mode", JLaunchModeEnum.class, false),
-			new CriteriaHolder(CRITERIA_LAUNCH_NAME, "name", String.class, false),
-			new CriteriaHolder(CRITERIA_LAUNCH_TAG_VALUE, "item_attribute.value", String.class,false),
-			new CriteriaHolder(CRITERIA_LAUNCH_TAG_KEY, "item_attribute.key", String.class,false)
-			//@formatter:on
-	)) {
-		public SelectQuery<? extends Record> getQuery() {
-			JLaunch l = JLaunch.LAUNCH;
-			JUsers u = JUsers.USERS;
-			JStatistics s = JStatistics.STATISTICS;
-			JStatisticsField sf = JStatisticsField.STATISTICS_FIELD;
-			JItemAttribute launchTag = JItemAttribute.ITEM_ATTRIBUTE;
-
-			Select<?> fieldsForSelect = DSL.select(l.ID,
-					l.UUID,
-					l.PROJECT_ID,
-					l.USER_ID,
-					l.NAME,
-					l.DESCRIPTION,
-					l.START_TIME,
-					l.END_TIME,
-					l.NUMBER,
-					l.LAST_MODIFIED,
-					l.MODE,
-					l.STATUS,
-					u.ID.as(SUBQUERY_USER_ID),
-					u.LOGIN,
-					DSL.arrayAgg(launchTag.VALUE).as("tags")
-=======
 	PROJECT_TARGET(Project.class, Arrays.asList(
 
 			new CriteriaHolder(CRITERIA_PROJECT_NAME, PROJECT.NAME.getQualifiedName().toString(), String.class),
@@ -113,7 +77,6 @@
 					PROJECT_USER.PROJECT_ROLE,
 					PROJECT_USER.USER_ID,
 					USERS.LOGIN
->>>>>>> e0055103
 			);
 		}
 
@@ -199,47 +162,6 @@
 			new CriteriaHolder(CRITERIA_LOGIN, USERS.LOGIN.getQualifiedName().toString(), String.class)
 	)) {
 		@Override
-<<<<<<< HEAD
-		public SelectQuery<? extends Record> getQuery() {
-			JLaunch l = JLaunch.LAUNCH.as("l");
-			JTestItem ti = JTestItem.TEST_ITEM.as("ti");
-			JTestItemResults tir = JTestItemResults.TEST_ITEM_RESULTS.as("tir");
-			JIssue is = JIssue.ISSUE.as("is");
-			JIssueGroup gr = JIssueGroup.ISSUE_GROUP.as("gr");
-			JIssueType it = JIssueType.ISSUE_TYPE.as("it");
-			JItemAttribute tag = JItemAttribute.ITEM_ATTRIBUTE;
-			JStatistics s = JStatistics.STATISTICS;
-			JStatisticsField sf = JStatisticsField.STATISTICS_FIELD;
-
-			Select<?> fieldsForSelect = DSL.select(l.PROJECT_ID,
-					l.MODE,
-					ti.ITEM_ID,
-					ti.NAME,
-					ti.TYPE,
-					ti.START_TIME,
-					ti.DESCRIPTION,
-					ti.LAST_MODIFIED,
-					ti.PATH,
-					ti.UNIQUE_ID,
-					ti.HAS_CHILDREN,
-					ti.PARENT_ID,
-					ti.LAUNCH_ID,
-					tir.RESULT_ID,
-					tir.STATUS,
-					tir.END_TIME,
-					tir.DURATION,
-					is.ISSUE_ID,
-					is.ISSUE_TYPE,
-					is.AUTO_ANALYZED,
-					is.IGNORE_ANALYZER,
-					is.ISSUE_DESCRIPTION,
-					it.ISSUE_NAME,
-					it.HEX_COLOR,
-					it.ABBREVIATION,
-					it.LOCATOR,
-					gr.ISSUE_GROUP_,
-					DSL.arrayAgg(tag.VALUE).as("tags")
-=======
 		protected Collection<? extends SelectField> selectFields() {
 			return Lists.newArrayList(LAUNCH.ID,
 					LAUNCH.UUID,
@@ -258,7 +180,6 @@
 					STATISTICS_FIELD.NAME,
 					USERS.ID,
 					USERS.LOGIN
->>>>>>> e0055103
 			);
 		}
 
