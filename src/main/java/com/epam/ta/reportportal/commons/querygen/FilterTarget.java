--- conflicted
+++ resolved
@@ -1,5 +1,4 @@
 /*
- *
  *  Copyright (C) 2018 EPAM Systems
  *
  *  Licensed under the Apache License, Version 2.0 (the "License");
@@ -13,7 +12,6 @@
  *  WITHOUT WARRANTIES OR CONDITIONS OF ANY KIND, either express or implied.
  *  See the License for the specific language governing permissions and
  *  limitations under the License.
- *
  */
 
 package com.epam.ta.reportportal.commons.querygen;
@@ -275,32 +273,6 @@
 
 	LOG(Log.class, Arrays.asList(new CriteriaHolder(CRITERIA_LOG_MESSAGE, "l.log_message", String.class, false),
 			new CriteriaHolder(CRITERIA_TEST_ITEM_ID, "l.item_id", Long.class, false),
-<<<<<<< HEAD
-			new CriteriaHolder(CRITERIA_LOG_LEVEL, "l.log_level", LogLevel.class, false)
-	)) {
-		@Override
-		public SelectQuery<? extends Record> getQuery() {
-			JLog l = JLog.LOG.as("l");
-			JTestItem ti = JTestItem.TEST_ITEM.as("ti");
-
-			return DSL.select(l.ID,
-					l.LOG_TIME,
-					l.LOG_MESSAGE,
-					l.LAST_MODIFIED,
-					l.LOG_LEVEL,
-					l.ITEM_ID,
-					l.ATTACHMENT,
-					l.ATTACHMENT_THUMBNAIL,
-					l.CONTENT_TYPE
-			)
-					.from(l)
-					.leftJoin(ti)
-					.on(l.ITEM_ID.eq(ti.ITEM_ID))
-					.groupBy(l.ID, l.LOG_TIME, l.LOG_MESSAGE, l.LAST_MODIFIED, l.LOG_LEVEL, l.ITEM_ID)
-					.getQuery();
-		}
-	},
-=======
 			new CriteriaHolder(CRITERIA_LOG_LEVEL, "l.log_level", LogLevel.class, false),
 			new CriteriaHolder(CRITERIA_LOG_ID, "l.id", Long.class, false)
 	))
@@ -328,7 +300,6 @@
 							.getQuery();
 				}
 			},
->>>>>>> ff51f438
 
 	USER(User.class, Arrays.asList(new CriteriaHolder(ID, ID, Long.class, false), new
 
@@ -342,51 +313,55 @@
 
 			CriteriaHolder(UserCriteriaConstant.TYPE, UserCriteriaConstant.TYPE, String.class, false), new
 
-			CriteriaHolder(EXPIRED, EXPIRED, Boolean.class, false))) {
-		@Override
-		public SelectQuery<? extends Record> getQuery() {
-			JUsers u = JUsers.USERS;
-			return DSL.select(u.ID,
-					u.LOGIN,
-					u.DEFAULT_PROJECT_ID,
-					u.FULL_NAME,
-					u.ATTACHMENT,
-					u.ATTACHMENT_THUMBNAIL,
-					u.EMAIL,
-					u.EXPIRED,
-					u.PASSWORD,
-					u.ROLE,
-					u.TYPE,
-					u.METADATA
-			).from(u).getQuery();
-		}
-	},
-
-	USER_FILTER(UserFilter.class, Arrays.asList(new CriteriaHolder(NAME, NAME, String.class, false))) {
-		@Override
-		public SelectQuery<? extends Record> getQuery() {
-			return DSL.select(JUserFilter.USER_FILTER.ID,
-					FILTER.NAME,
-					FILTER.PROJECT_ID,
-					FILTER.TARGET,
-					FILTER.DESCRIPTION,
-					FILTER_CONDITION.SEARCH_CRITERIA,
-					FILTER_CONDITION.CONDITION,
-					FILTER_CONDITION.VALUE,
-					FILTER_CONDITION.NEGATIVE,
-					FILTER_SORT.FIELD,
-					FILTER_SORT.DIRECTION
-			)
-					.from(JUserFilter.USER_FILTER)
-					.join(FILTER)
-					.on(JUserFilter.USER_FILTER.ID.eq(FILTER.ID))
-					.join(FILTER_CONDITION)
-					.on(FILTER.ID.eq(FILTER_CONDITION.FILTER_ID))
-					.join(FILTER_SORT)
-					.on(FILTER.ID.eq(FILTER_SORT.FILTER_ID))
-					.getQuery();
-		}
-	};
+			CriteriaHolder(EXPIRED, EXPIRED, Boolean.class, false)))
+
+			{
+				@Override
+				public SelectQuery<? extends Record> getQuery() {
+					JUsers u = JUsers.USERS;
+					return DSL.select(u.ID,
+							u.LOGIN,
+							u.DEFAULT_PROJECT_ID,
+							u.FULL_NAME,
+							u.ATTACHMENT,
+							u.ATTACHMENT_THUMBNAIL,
+							u.EMAIL,
+							u.EXPIRED,
+							u.PASSWORD,
+							u.ROLE,
+							u.TYPE,
+							u.METADATA
+					).from(u).getQuery();
+				}
+			},
+
+	USER_FILTER(UserFilter.class, Arrays.asList(new CriteriaHolder(NAME, NAME, String.class, false)))
+
+			{
+				@Override
+				public SelectQuery<? extends Record> getQuery() {
+					return DSL.select(JUserFilter.USER_FILTER.ID,
+							FILTER.NAME,
+							FILTER.PROJECT_ID,
+							FILTER.TARGET,
+							FILTER.DESCRIPTION,
+							FILTER_CONDITION.SEARCH_CRITERIA,
+							FILTER_CONDITION.CONDITION,
+							FILTER_CONDITION.VALUE,
+							FILTER_CONDITION.NEGATIVE,
+							FILTER_SORT.FIELD,
+							FILTER_SORT.DIRECTION
+					)
+							.from(JUserFilter.USER_FILTER)
+							.join(FILTER)
+							.on(JUserFilter.USER_FILTER.ID.eq(FILTER.ID))
+							.join(FILTER_CONDITION)
+							.on(FILTER.ID.eq(FILTER_CONDITION.FILTER_ID))
+							.join(FILTER_SORT)
+							.on(FILTER.ID.eq(FILTER_SORT.FILTER_ID))
+							.getQuery();
+				}
+			};
 
 	private Class<?> clazz;
 	private List<CriteriaHolder> criterias;
