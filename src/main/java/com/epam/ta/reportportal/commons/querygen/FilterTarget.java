--- conflicted
+++ resolved
@@ -1,10 +1,7 @@
 package com.epam.ta.reportportal.commons.querygen;
 
-<<<<<<< HEAD
 import com.epam.ta.reportportal.commons.querygen.constant.*;
 import com.epam.ta.reportportal.entity.enums.StatusEnum;
-=======
->>>>>>> a0522f4b
 import com.epam.ta.reportportal.entity.integration.Integration;
 import com.epam.ta.reportportal.entity.item.TestItem;
 import com.epam.ta.reportportal.entity.launch.Launch;
@@ -34,22 +31,12 @@
 
 	LAUNCH(Launch.class, Arrays.asList(
 			//@formatter:off
-<<<<<<< HEAD
 			new CriteriaHolder(DESCRIPTION, "l.description", String.class, false),
 			new CriteriaHolder(PROJECT_ID, "l.project_id", Long.class, false),
 			new CriteriaHolder(STATUS,"l.status", StatusEnum.class, false),
 			new CriteriaHolder(NAME, "l.name", String.class, false),
 			new CriteriaHolder(GeneralCriteriaConstant.PROJECT, "p.name", String.class, false),
 			new CriteriaHolder(ES_STATUS, "es.es_status", String.class, false)
-=======
-			new CriteriaHolder("description", "l.description", String.class, false),
-			new CriteriaHolder("project_id", "l.project_id", Long.class, false),
-			new CriteriaHolder("status", "l.status", JStatusEnum.class, false),
-			new CriteriaHolder("mode", "l.mode", JLaunchModeEnum.class, false),
-			new CriteriaHolder("name", "l.name", String.class, false),
-			new CriteriaHolder("project", "p.name", String.class, false),
-			new CriteriaHolder("es_status", "es.es_status", String.class, false)
->>>>>>> a0522f4b
 			//@formatter:on
 	)) {
 		public SelectQuery<? extends Record> getQuery() {
