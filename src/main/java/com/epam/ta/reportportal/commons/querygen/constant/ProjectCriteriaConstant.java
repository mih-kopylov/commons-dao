/*
 * Copyright (C) 2018 EPAM Systems
 *
 * Licensed under the Apache License, Version 2.0 (the "License");
 * you may not use this file except in compliance with the License.
 * You may obtain a copy of the License at
 *
 * http://www.apache.org/licenses/LICENSE-2.0
 *
 * Unless required by applicable law or agreed to in writing, software
 * distributed under the License is distributed on an "AS IS" BASIS,
 * WITHOUT WARRANTIES OR CONDITIONS OF ANY KIND, either express or implied.
 * See the License for the specific language governing permissions and
 * limitations under the License.
 */

package com.epam.ta.reportportal.commons.querygen.constant;

/**
 * @author <a href="mailto:ihar_kahadouski@epam.com">Ihar Kahadouski</a>
 */
public final class ProjectCriteriaConstant {

	private ProjectCriteriaConstant() {
		//static only
	}

	public static final String CRITERIA_PROJECT_TYPE = "type";
	public static final String CRITERIA_PROJECT_NAME = "name";
<<<<<<< HEAD
	public static final String CRITERIA_ORGANIZATION = "organization";
	public static final String CRITERIA_ATTRIBUTE_NAME = "attributeName";
=======
	public static final String CRITERIA_PROJECT_ATTRIBUTE_NAME = "attributeName";
>>>>>>> e89889eb
}<|MERGE_RESOLUTION|>--- conflicted
+++ resolved
@@ -27,10 +27,6 @@
 
 	public static final String CRITERIA_PROJECT_TYPE = "type";
 	public static final String CRITERIA_PROJECT_NAME = "name";
-<<<<<<< HEAD
-	public static final String CRITERIA_ORGANIZATION = "organization";
-	public static final String CRITERIA_ATTRIBUTE_NAME = "attributeName";
-=======
+	public static final String CRITERIA_PROJECT_ORGANIZATION = "organization";
 	public static final String CRITERIA_PROJECT_ATTRIBUTE_NAME = "attributeName";
->>>>>>> e89889eb
 }