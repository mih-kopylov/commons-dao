/*
 * Copyright 2019 EPAM Systems
 *
 * Licensed under the Apache License, Version 2.0 (the "License");
 * you may not use this file except in compliance with the License.
 * You may obtain a copy of the License at
 *
 * http://www.apache.org/licenses/LICENSE-2.0
 *
 * Unless required by applicable law or agreed to in writing, software
 * distributed under the License is distributed on an "AS IS" BASIS,
 * WITHOUT WARRANTIES OR CONDITIONS OF ANY KIND, either express or implied.
 * See the License for the specific language governing permissions and
 * limitations under the License.
 */

package com.epam.ta.reportportal.dao;

import com.epam.ta.reportportal.commons.querygen.Filter;
import com.epam.ta.reportportal.commons.querygen.Queryable;
import com.epam.ta.reportportal.entity.enums.StatusEnum;
import com.epam.ta.reportportal.entity.item.NestedItem;
import com.epam.ta.reportportal.entity.item.TestItem;
import com.epam.ta.reportportal.entity.launch.Launch;
import com.epam.ta.reportportal.entity.log.Log;
import org.springframework.data.domain.Page;
import org.springframework.data.domain.Pageable;

import java.time.Duration;
import java.util.Collection;
import java.util.List;

/**
 * @author Pavel Bortnik
 */
public interface LogRepositoryCustom extends FilterableRepository<Log> {

<<<<<<< HEAD
    /**
     * Checks if the test item has any logs.
     *
     * @param itemId Item id
     * @return true if logs were found
     */
    boolean hasLogs(Long itemId);

    /**
     * Load specified number of last logs for specified test item. binaryData
     * field will be loaded if it specified in appropriate input parameter, all
     * other fields will be fully loaded.
     *
     * @param limit  Max count of logs to be loaded
     * @param itemId Test Item log belongs to
     * @return Found logs
     */
    List<Log> findByTestItemId(Long itemId, int limit);

    /**
     * Load specified number of last logs for specified test item. binaryData
     * field will be loaded if it specified in appropriate input parameter, all
     * other fields will be fully loaded.
     *
     * @param itemId Test Item log belongs to
     * @return Found logs
     */
    List<Log> findByTestItemId(Long itemId);

    /**
     * @param launchId {@link} ID of the {@link Launch} to search {@link Log} under
     * @param itemIds  {@link List} of the {@link Log#getTestItem()} IDs
     * @param logLevel {@link Log#getLogLevel()}
     * @return {@link List} of {@link Log}
     */
    List<Log> findAllUnderTestItemByLaunchIdAndTestItemIdsAndLogLevelGte(Long launchId, List<Long> itemIds, int logLevel);

    List<Long> findIdsByFilter(Queryable filter);

    List<Long> findIdsByTestItemId(Long testItemId);

    /**
     * @param launchId {@link} ID of the {@link Launch} to search {@link Log} under
     * @param itemIds  {@link List} of the {@link Log#getTestItem()} IDs
     * @param logLevel {@link Log#getLogLevel()}
     * @return {@link List} of {@link Log#getId()}
     */
    List<Long> findIdsUnderTestItemByLaunchIdAndTestItemIdsAndLogLevelGte(Long launchId, List<Long> itemIds, int logLevel);

    List<Long> findItemLogIdsByLaunchIdAndLogLevelGte(Long launchId, int logLevel);

    List<Long> findItemLogIdsByLaunchIdsAndLogLevelGte(List<Long> launchIds, int logLevel);

    List<Long> findIdsByTestItemIdsAndLogLevelGte(List<Long> itemIds, int logLevel);

    /**
     * Load {@link Log} by {@link com.epam.ta.reportportal.entity.item.TestItem#itemId} referenced from {@link Log#testItem} and {@link Duration}
     *
     * @param itemId {@link com.epam.ta.reportportal.entity.item.TestItem#itemId}
     * @param period {@link Duration}
     * @return List of {@link Log} with {@link Log#id}, {@link Log#attachment} and {@link Log#attachment} that were modified before the specified time period
     */
    List<Log> findLogsWithThumbnailByTestItemIdAndPeriod(Long itemId, Duration period);

    /**
     * Get the specified log's page number
     *
     * @param id       ID of log page should be found of
     * @param filter   Filter
     * @param pageable Page details
     * @return Page number log found using specified filter
     */
    Integer getPageNumber(Long id, Filter filter, Pageable pageable);

    /**
     * True if the {@link com.epam.ta.reportportal.entity.item.TestItem} with matching 'status' and 'launchId'
     * has {@link Log}'s with {@link Log#lastModified} up to the current point of time minus provided 'period'
     *
     * @param period   {@link Duration}
     * @param launchId {@link com.epam.ta.reportportal.entity.launch.Launch#id}
     * @param statuses {@link StatusEnum}
     * @return true if logs(the log) exist(exists)
     */
    boolean hasLogsAddedLately(Duration period, Long launchId, StatusEnum... statuses);

    /**
     * @param period      {@link Duration}
     * @param testItemIds Collection of the {@link com.epam.ta.reportportal.entity.item.TestItem#itemId} referenced from {@link Log#testItem}
     * @return Count of removed logs
     */
    int deleteByPeriodAndTestItemIds(Duration period, Collection<Long> testItemIds);

    /**
     * Retrieve {@link Log} and {@link com.epam.ta.reportportal.entity.item.TestItem} entities' ids, differentiated by entity type
     * <p>
     * {@link Log} and {@link com.epam.ta.reportportal.entity.item.TestItem} entities filtered and sorted on the DB level
     * and returned as UNION parsed into the {@link NestedItem} entity
     *
     * @param parentId          {@link com.epam.ta.reportportal.entity.item.TestItem#itemId} of the parent item
     * @param filter            {@link Queryable}
     * @param excludeEmptySteps Exclude steps without content (logs and child items)
     * @param excludeLogs       Exclude logs selection
     * @param pageable          {@link Pageable}
     * @return {@link Page} with {@link NestedItem} as content
     */
    Page<NestedItem> findNestedItems(Long parentId, boolean excludeEmptySteps, boolean excludeLogs, Queryable filter, Pageable pageable);

    /**
     * Retrieves log message of specified test item with log level greather or equals than {@code level}
     *
     * @param itemId ID of {@link TestItem}
     * @param level  log level
     * @return {@link List} of {@link String} of log messages
     */
    List<String> findMessagesByItemIdAndLevelGte(Long itemId, Integer level);
=======
	/**
	 * Checks if the test item has any logs.
	 *
	 * @param itemId Item id
	 * @return true if logs were found
	 */
	boolean hasLogs(Long itemId);

	/**
	 * Load specified number of last logs for specified test item. binaryData
	 * field will be loaded if it specified in appropriate input parameter, all
	 * other fields will be fully loaded.
	 *
	 * @param limit  Max count of logs to be loaded
	 * @param itemId Test Item log belongs to
	 * @return Found logs
	 */
	List<Log> findByTestItemId(Long itemId, int limit);

	/**
	 * Load specified number of last logs for specified test item. binaryData
	 * field will be loaded if it specified in appropriate input parameter, all
	 * other fields will be fully loaded.
	 *
	 * @param itemId Test Item log belongs to
	 * @return Found logs
	 */
	List<Log> findByTestItemId(Long itemId);

	/**
	 * @param launchId {@link} ID of the {@link Launch} to search {@link Log} under
	 * @param itemIds  {@link List} of the {@link Log#getTestItem()} IDs
	 * @param logLevel {@link Log#getLogLevel()}
	 * @return {@link List} of {@link Log}
	 */
	List<Log> findAllUnderTestItemByLaunchIdAndTestItemIdsAndLogLevelGte(Long launchId, List<Long> itemIds, int logLevel);

	List<Long> findIdsByFilter(Queryable filter);

	List<Long> findIdsByTestItemId(Long testItemId);

	/**
	 * @param launchId {@link} ID of the {@link Launch} to search {@link Log} under
	 * @param itemIds  {@link List} of the {@link Log#getTestItem()} IDs
	 * @param logLevel {@link Log#getLogLevel()}
	 * @return {@link List} of {@link Log#getId()}
	 */
	List<Long> findIdsUnderTestItemByLaunchIdAndTestItemIdsAndLogLevelGte(Long launchId, List<Long> itemIds, int logLevel);

	List<Long> findItemLogIdsByLaunchIdAndLogLevelGte(Long launchId, int logLevel);

	List<Long> findItemLogIdsByLaunchIdsAndLogLevelGte(List<Long> launchIds, int logLevel);

	/**
	 * Get the specified log's page number
	 *
	 * @param id       ID of log page should be found of
	 * @param filter   Filter
	 * @param pageable Page details
	 * @return Page number log found using specified filter
	 */
	Integer getPageNumber(Long id, Filter filter, Pageable pageable);

	/**
	 * True if the {@link com.epam.ta.reportportal.entity.item.TestItem} with matching 'status' and 'launchId'
	 * has {@link Log}'s with {@link Log#lastModified} up to the current point of time minus provided 'period'
	 *
	 * @param period   {@link Duration}
	 * @param launchId {@link com.epam.ta.reportportal.entity.launch.Launch#id}
	 * @param statuses {@link StatusEnum}
	 * @return true if logs(the log) exist(exists)
	 */
	boolean hasLogsAddedLately(Duration period, Long launchId, StatusEnum... statuses);

	/**
	 * @param period      {@link Duration}
	 * @param testItemIds Collection of the {@link com.epam.ta.reportportal.entity.item.TestItem#itemId} referenced from {@link Log#testItem}
	 * @return Count of removed logs
	 */
	int deleteByPeriodAndTestItemIds(Duration period, Collection<Long> testItemIds);

	/**
	 * Retrieve {@link Log} and {@link com.epam.ta.reportportal.entity.item.TestItem} entities' ids, differentiated by entity type
	 * <p>
	 * {@link Log} and {@link com.epam.ta.reportportal.entity.item.TestItem} entities filtered and sorted on the DB level
	 * and returned as UNION parsed into the {@link NestedItem} entity
	 *
	 * @param parentId          {@link com.epam.ta.reportportal.entity.item.TestItem#itemId} of the parent item
	 * @param filter            {@link Queryable}
	 * @param excludeEmptySteps Exclude steps without content (logs and child items)
	 * @param excludeLogs       Exclude logs selection
	 * @param pageable          {@link Pageable}
	 * @return {@link Page} with {@link NestedItem} as content
	 */
	Page<NestedItem> findNestedItems(Long parentId, boolean excludeEmptySteps, boolean excludeLogs, Queryable filter, Pageable pageable);

	/**
	 * Retrieves log message of specified test item with log level greather or equals than {@code level}
	 *
	 * @param itemId ID of {@link TestItem}
	 * @param level  log level
	 * @return {@link List} of {@link String} of log messages
	 */
	List<String> findMessagesByItemIdAndLevelGte(Long itemId, Integer level);
>>>>>>> 5e98a6db
}<|MERGE_RESOLUTION|>--- conflicted
+++ resolved
@@ -35,123 +35,6 @@
  */
 public interface LogRepositoryCustom extends FilterableRepository<Log> {
 
-<<<<<<< HEAD
-    /**
-     * Checks if the test item has any logs.
-     *
-     * @param itemId Item id
-     * @return true if logs were found
-     */
-    boolean hasLogs(Long itemId);
-
-    /**
-     * Load specified number of last logs for specified test item. binaryData
-     * field will be loaded if it specified in appropriate input parameter, all
-     * other fields will be fully loaded.
-     *
-     * @param limit  Max count of logs to be loaded
-     * @param itemId Test Item log belongs to
-     * @return Found logs
-     */
-    List<Log> findByTestItemId(Long itemId, int limit);
-
-    /**
-     * Load specified number of last logs for specified test item. binaryData
-     * field will be loaded if it specified in appropriate input parameter, all
-     * other fields will be fully loaded.
-     *
-     * @param itemId Test Item log belongs to
-     * @return Found logs
-     */
-    List<Log> findByTestItemId(Long itemId);
-
-    /**
-     * @param launchId {@link} ID of the {@link Launch} to search {@link Log} under
-     * @param itemIds  {@link List} of the {@link Log#getTestItem()} IDs
-     * @param logLevel {@link Log#getLogLevel()}
-     * @return {@link List} of {@link Log}
-     */
-    List<Log> findAllUnderTestItemByLaunchIdAndTestItemIdsAndLogLevelGte(Long launchId, List<Long> itemIds, int logLevel);
-
-    List<Long> findIdsByFilter(Queryable filter);
-
-    List<Long> findIdsByTestItemId(Long testItemId);
-
-    /**
-     * @param launchId {@link} ID of the {@link Launch} to search {@link Log} under
-     * @param itemIds  {@link List} of the {@link Log#getTestItem()} IDs
-     * @param logLevel {@link Log#getLogLevel()}
-     * @return {@link List} of {@link Log#getId()}
-     */
-    List<Long> findIdsUnderTestItemByLaunchIdAndTestItemIdsAndLogLevelGte(Long launchId, List<Long> itemIds, int logLevel);
-
-    List<Long> findItemLogIdsByLaunchIdAndLogLevelGte(Long launchId, int logLevel);
-
-    List<Long> findItemLogIdsByLaunchIdsAndLogLevelGte(List<Long> launchIds, int logLevel);
-
-    List<Long> findIdsByTestItemIdsAndLogLevelGte(List<Long> itemIds, int logLevel);
-
-    /**
-     * Load {@link Log} by {@link com.epam.ta.reportportal.entity.item.TestItem#itemId} referenced from {@link Log#testItem} and {@link Duration}
-     *
-     * @param itemId {@link com.epam.ta.reportportal.entity.item.TestItem#itemId}
-     * @param period {@link Duration}
-     * @return List of {@link Log} with {@link Log#id}, {@link Log#attachment} and {@link Log#attachment} that were modified before the specified time period
-     */
-    List<Log> findLogsWithThumbnailByTestItemIdAndPeriod(Long itemId, Duration period);
-
-    /**
-     * Get the specified log's page number
-     *
-     * @param id       ID of log page should be found of
-     * @param filter   Filter
-     * @param pageable Page details
-     * @return Page number log found using specified filter
-     */
-    Integer getPageNumber(Long id, Filter filter, Pageable pageable);
-
-    /**
-     * True if the {@link com.epam.ta.reportportal.entity.item.TestItem} with matching 'status' and 'launchId'
-     * has {@link Log}'s with {@link Log#lastModified} up to the current point of time minus provided 'period'
-     *
-     * @param period   {@link Duration}
-     * @param launchId {@link com.epam.ta.reportportal.entity.launch.Launch#id}
-     * @param statuses {@link StatusEnum}
-     * @return true if logs(the log) exist(exists)
-     */
-    boolean hasLogsAddedLately(Duration period, Long launchId, StatusEnum... statuses);
-
-    /**
-     * @param period      {@link Duration}
-     * @param testItemIds Collection of the {@link com.epam.ta.reportportal.entity.item.TestItem#itemId} referenced from {@link Log#testItem}
-     * @return Count of removed logs
-     */
-    int deleteByPeriodAndTestItemIds(Duration period, Collection<Long> testItemIds);
-
-    /**
-     * Retrieve {@link Log} and {@link com.epam.ta.reportportal.entity.item.TestItem} entities' ids, differentiated by entity type
-     * <p>
-     * {@link Log} and {@link com.epam.ta.reportportal.entity.item.TestItem} entities filtered and sorted on the DB level
-     * and returned as UNION parsed into the {@link NestedItem} entity
-     *
-     * @param parentId          {@link com.epam.ta.reportportal.entity.item.TestItem#itemId} of the parent item
-     * @param filter            {@link Queryable}
-     * @param excludeEmptySteps Exclude steps without content (logs and child items)
-     * @param excludeLogs       Exclude logs selection
-     * @param pageable          {@link Pageable}
-     * @return {@link Page} with {@link NestedItem} as content
-     */
-    Page<NestedItem> findNestedItems(Long parentId, boolean excludeEmptySteps, boolean excludeLogs, Queryable filter, Pageable pageable);
-
-    /**
-     * Retrieves log message of specified test item with log level greather or equals than {@code level}
-     *
-     * @param itemId ID of {@link TestItem}
-     * @param level  log level
-     * @return {@link List} of {@link String} of log messages
-     */
-    List<String> findMessagesByItemIdAndLevelGte(Long itemId, Integer level);
-=======
 	/**
 	 * Checks if the test item has any logs.
 	 *
@@ -205,6 +88,8 @@
 
 	List<Long> findItemLogIdsByLaunchIdsAndLogLevelGte(List<Long> launchIds, int logLevel);
 
+    List<Long> findIdsByTestItemIdsAndLogLevelGte(List<Long> itemIds, int logLevel);
+
 	/**
 	 * Get the specified log's page number
 	 *
@@ -256,5 +141,4 @@
 	 * @return {@link List} of {@link String} of log messages
 	 */
 	List<String> findMessagesByItemIdAndLevelGte(Long itemId, Integer level);
->>>>>>> 5e98a6db
 }