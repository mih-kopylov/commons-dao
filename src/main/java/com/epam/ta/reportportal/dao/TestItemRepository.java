--- conflicted
+++ resolved
@@ -41,136 +41,135 @@
  */
 public interface TestItemRepository extends ReportPortalRepository<TestItem, Long>, TestItemRepositoryCustom {
 
-<<<<<<< HEAD
-	@QueryHints(value = @QueryHint(name = HINT_FETCH_SIZE, value = "1"))
-	@Query(value = "SELECT ti.id FROM TestItem ti WHERE ti.launchId = :launchId")
-	Stream<Long> streamTestItemIdsByLaunchId(@Param("launchId") Long launchId);
-
-	@Query(value = "SELECT parent FROM TestItem child JOIN child.parent parent WHERE child.itemId = :childId")
-	Optional<TestItem> findParentByChildId(@Param("childId") Long childId);
-
-	/**
-	 * Retrieve the {@link List} of the {@link TestItem#itemId} by launch ID, {@link StatusEnum#name()} and {@link TestItem#hasChildren} == false
-	 *
-	 * @param launchId {@link com.epam.ta.reportportal.entity.launch.Launch#id}
-	 * @param status   {@link StatusEnum#name()}
-	 * @return the {@link List} of the {@link TestItem#itemId}
-	 */
-	@QueryHints(value = @QueryHint(name = HINT_FETCH_SIZE, value = "1"))
-	@Query(value = "SELECT test_item.item_id FROM test_item JOIN test_item_results result ON test_item.item_id = result.result_id "
-			+ " WHERE test_item.launch_id = :launchId AND NOT test_item.has_children AND result.status = cast(:#{#status.name()} AS STATUS_ENUM)", nativeQuery = true)
-	Stream<BigInteger> streamIdsByNotHasChildrenAndLaunchIdAndStatus(@Param("launchId") Long launchId, @Param("status") StatusEnum status);
-
-	/**
-	 * Retrieve the {@link List} of the {@link TestItem#itemId} by launch ID, {@link StatusEnum#name()} and {@link TestItem#hasChildren} == true
-	 * ordered (DESCENDING) by 'nlevel' of the {@link TestItem#path}
-	 *
-	 * @param launchId {@link com.epam.ta.reportportal.entity.launch.Launch#id}
-	 * @param status   {@link StatusEnum#name()}
-	 * @return the {@link List} of the {@link TestItem#itemId}
-	 * @see <a href="https://www.postgresql.org/docs/current/ltree.html">https://www.postgresql.org/docs/current/ltree.html</a>
-	 */
-	@QueryHints(value = @QueryHint(name = HINT_FETCH_SIZE, value = "1"))
-	@Query(value = "SELECT test_item.item_id FROM test_item JOIN test_item_results result ON test_item.item_id = result.result_id "
-			+ " WHERE test_item.launch_id = :launchId AND test_item.has_children AND result.status = cast(:#{#status.name()} AS STATUS_ENUM)"
-			+ " ORDER BY nlevel(test_item.path) DESC", nativeQuery = true)
-	Stream<BigInteger> streamIdsByHasChildrenAndLaunchIdAndStatusOrderedByPathLevel(@Param("launchId") Long launchId,
-			@Param("status") StatusEnum status);
-
-	/**
-	 * Retrieve the {@link Stream} of the {@link TestItem#itemId} under parent {@link TestItem#path}, {@link StatusEnum#name()}
-	 * and {@link TestItem#hasChildren} == false
-	 *
-	 * @param parentPath {@link TestItem#path} of the parent item
-	 * @param status     {@link StatusEnum#name()}
-	 * @return the {@link List} of the {@link TestItem#itemId}
-	 */
-	@QueryHints(value = @QueryHint(name = HINT_FETCH_SIZE, value = "1"))
-	@Query(value = "SELECT test_item.item_id FROM test_item JOIN test_item_results result ON test_item.item_id = result.result_id "
-			+ " WHERE cast(:parentPath AS LTREE) @> test_item.path AND cast(:parentPath AS LTREE) != test_item.path "
-			+ " AND NOT test_item.has_children AND result.status = cast(:#{#status.name()} AS STATUS_ENUM)", nativeQuery = true)
-	Stream<BigInteger> streamIdsByNotHasChildrenAndParentPathAndStatus(@Param("parentPath") String parentPath,
-			@Param("status") StatusEnum status);
-
-	/**
-	 * Retrieve the {@link Stream} of the {@link TestItem#itemId} under parent {@link TestItem#path}, {@link StatusEnum#name()}
-	 * and {@link TestItem#hasChildren} == true ordered (DESCENDING) by 'nlevel' of the {@link TestItem#path}
-	 *
-	 * @param parentPath {@link TestItem#path} of the parent item
-	 * @param status     {@link StatusEnum#name()}
-	 * @return the {@link List} of the {@link TestItem#itemId}
-	 * @see <a href="https://www.postgresql.org/docs/current/ltree.html">https://www.postgresql.org/docs/current/ltree.html</a>
-	 */
-	@QueryHints(value = @QueryHint(name = HINT_FETCH_SIZE, value = "1"))
-	@Query(value = "SELECT test_item.item_id FROM test_item JOIN test_item_results result ON test_item.item_id = result.result_id "
-			+ " WHERE cast(:parentPath AS LTREE) @> test_item.path AND cast(:parentPath AS LTREE) != test_item.path "
-			+ " AND test_item.has_children AND result.status = cast(:#{#status.name()} AS STATUS_ENUM)"
-			+ " ORDER BY nlevel(test_item.path) DESC", nativeQuery = true)
-	Stream<BigInteger> streamIdsByHasChildrenAndParentPathAndStatusOrderedByPathLevel(@Param("parentPath") String parentPath,
-			@Param("status") StatusEnum status);
-
-	List<TestItem> findTestItemsByUniqueId(String uniqueId);
-
-	List<TestItem> findTestItemsByLaunchId(Long launchId);
-
-	Optional<TestItem> findByUuid(String uuid);
-
-	/**
-	 * Finds {@link TestItem} by {@link TestItem#getUuid()} and sets a lock on the found 'item' row in the database.
-	 * Required for fetching 'item' from the concurrent environment to provide synchronization between dependant entities
-	 *
-	 * @param uuid {@link TestItem#getUuid()}
-	 * @return {@link Optional} with {@link TestItem} object
-	 */
-	@Query(value = "SELECT ti FROM TestItem ti WHERE ti.uuid = :uuid")
-	@Lock(value = LockModeType.PESSIMISTIC_WRITE)
-	Optional<TestItem> findByUuidForUpdate(@Param("uuid") String uuid);
-
-	/**
-	 * Finds all {@link TestItem} by specified launch id
-	 *
-	 * @param launchId {@link Launch#id}
-	 * @return {@link List<TestItem>} ordered by {@link TestItem#startTime} ascending
-	 */
-	List<TestItem> findTestItemsByLaunchIdOrderByStartTimeAsc(Long launchId);
-
-	/**
-	 * Execute sql-function that changes a structure of retries according to the MAX {@link TestItem#startTime}.
-	 * If the new-inserted {@link TestItem} with specified {@link TestItem#itemId} is a retry
-	 * and it has {@link TestItem#startTime} greater than MAX {@link TestItem#startTime} of the other {@link TestItem}
-	 * with the same {@link TestItem#uniqueId} then all those test items become retries of the new-inserted one:
-	 * theirs {@link TestItem#hasRetries} flag is set to 'false' and {@link TestItem#retryOf} gets the new-inserted {@link TestItem#itemId} value.
-	 * The same operation applies to the new-inserted {@link TestItem} if its {@link TestItem#startTime} is less than
-	 * MAX {@link TestItem#startTime} of the other {@link TestItem} with the same {@link TestItem#uniqueId}
-	 *
-	 * @param itemId The new-inserted {@link TestItem#itemId}
-	 */
-	@Query(value = "SELECT handle_retries(:itemId)", nativeQuery = true)
-	void handleRetries(@Param("itemId") Long itemId);
-
-	@Query(value = "DELETE FROM test_item WHERE test_item.item_id = :itemId", nativeQuery = true)
-	void deleteTestItem(@Param(value = "itemId") Long itemId);
-
-	/**
-	 * Checks does test item have children.
-	 *
-	 * @param itemPath Current item path in a tree
-	 * @return True if has
-	 */
-	@Query(value = "SELECT exists(SELECT 1 FROM test_item t WHERE t.path <@ cast(:itemPath AS LTREE) AND t.item_id != :itemId LIMIT 1)", nativeQuery = true)
-	boolean hasChildren(@Param("itemId") Long itemId, @Param("itemPath") String itemPath);
-
-	/**
-	 * Checks does test item have parent with provided status.
-	 *
-	 * @param itemId   Cuttent item id
-	 * @param itemPath Current item path in a tree
-	 * @param status   {@link StatusEnum}
-	 * @return 'True' if has, otherwise 'false'
-	 */
-	@Query(value = "SELECT exists(SELECT 1 FROM test_item ti JOIN test_item_results tir ON ti.item_id = tir.result_id"
-			+ " WHERE ti.path @> cast(:itemPath AS LTREE) AND ti.has_stats = TRUE AND ti.item_id != :itemId AND tir.status = cast(:#{#status.name()} AS STATUS_ENUM))", nativeQuery = true)
-	boolean hasParentWithStatus(@Param("itemId") Long itemId, @Param("itemPath") String itemPath, @Param("status") StatusEnum status);
+    @QueryHints(value = @QueryHint(name = HINT_FETCH_SIZE, value = "1"))
+    @Query(value = "SELECT ti.id FROM TestItem ti WHERE ti.launchId = :launchId")
+    Stream<Long> streamTestItemIdsByLaunchId(@Param("launchId") Long launchId);
+
+    @Query(value = "SELECT parent FROM TestItem child JOIN child.parent parent WHERE child.itemId = :childId")
+    Optional<TestItem> findParentByChildId(@Param("childId") Long childId);
+
+    /**
+     * Retrieve the {@link List} of the {@link TestItem#itemId} by launch ID, {@link StatusEnum#name()} and {@link TestItem#hasChildren} == false
+     *
+     * @param launchId {@link com.epam.ta.reportportal.entity.launch.Launch#id}
+     * @param status   {@link StatusEnum#name()}
+     * @return the {@link List} of the {@link TestItem#itemId}
+     */
+    @QueryHints(value = @QueryHint(name = HINT_FETCH_SIZE, value = "1"))
+    @Query(value = "SELECT test_item.item_id FROM test_item JOIN test_item_results result ON test_item.item_id = result.result_id "
+            + " WHERE test_item.launch_id = :launchId AND NOT test_item.has_children AND result.status = cast(:#{#status.name()} AS STATUS_ENUM)", nativeQuery = true)
+    Stream<BigInteger> streamIdsByNotHasChildrenAndLaunchIdAndStatus(@Param("launchId") Long launchId, @Param("status") StatusEnum status);
+
+    /**
+     * Retrieve the {@link List} of the {@link TestItem#itemId} by launch ID, {@link StatusEnum#name()} and {@link TestItem#hasChildren} == true
+     * ordered (DESCENDING) by 'nlevel' of the {@link TestItem#path}
+     *
+     * @param launchId {@link com.epam.ta.reportportal.entity.launch.Launch#id}
+     * @param status   {@link StatusEnum#name()}
+     * @return the {@link List} of the {@link TestItem#itemId}
+     * @see <a href="https://www.postgresql.org/docs/current/ltree.html">https://www.postgresql.org/docs/current/ltree.html</a>
+     */
+    @QueryHints(value = @QueryHint(name = HINT_FETCH_SIZE, value = "1"))
+    @Query(value = "SELECT test_item.item_id FROM test_item JOIN test_item_results result ON test_item.item_id = result.result_id "
+            + " WHERE test_item.launch_id = :launchId AND test_item.has_children AND result.status = cast(:#{#status.name()} AS STATUS_ENUM)"
+            + " ORDER BY nlevel(test_item.path) DESC", nativeQuery = true)
+    Stream<BigInteger> streamIdsByHasChildrenAndLaunchIdAndStatusOrderedByPathLevel(@Param("launchId") Long launchId,
+                                                                                    @Param("status") StatusEnum status);
+
+    /**
+     * Retrieve the {@link Stream} of the {@link TestItem#itemId} under parent {@link TestItem#path}, {@link StatusEnum#name()}
+     * and {@link TestItem#hasChildren} == false
+     *
+     * @param parentPath {@link TestItem#path} of the parent item
+     * @param status     {@link StatusEnum#name()}
+     * @return the {@link List} of the {@link TestItem#itemId}
+     */
+    @QueryHints(value = @QueryHint(name = HINT_FETCH_SIZE, value = "1"))
+    @Query(value = "SELECT test_item.item_id FROM test_item JOIN test_item_results result ON test_item.item_id = result.result_id "
+            + " WHERE cast(:parentPath AS LTREE) @> test_item.path AND cast(:parentPath AS LTREE) != test_item.path "
+            + " AND NOT test_item.has_children AND result.status = cast(:#{#status.name()} AS STATUS_ENUM)", nativeQuery = true)
+    Stream<BigInteger> streamIdsByNotHasChildrenAndParentPathAndStatus(@Param("parentPath") String parentPath,
+                                                                       @Param("status") StatusEnum status);
+
+    /**
+     * Retrieve the {@link Stream} of the {@link TestItem#itemId} under parent {@link TestItem#path}, {@link StatusEnum#name()}
+     * and {@link TestItem#hasChildren} == true ordered (DESCENDING) by 'nlevel' of the {@link TestItem#path}
+     *
+     * @param parentPath {@link TestItem#path} of the parent item
+     * @param status     {@link StatusEnum#name()}
+     * @return the {@link List} of the {@link TestItem#itemId}
+     * @see <a href="https://www.postgresql.org/docs/current/ltree.html">https://www.postgresql.org/docs/current/ltree.html</a>
+     */
+    @QueryHints(value = @QueryHint(name = HINT_FETCH_SIZE, value = "1"))
+    @Query(value = "SELECT test_item.item_id FROM test_item JOIN test_item_results result ON test_item.item_id = result.result_id "
+            + " WHERE cast(:parentPath AS LTREE) @> test_item.path AND cast(:parentPath AS LTREE) != test_item.path "
+            + " AND test_item.has_children AND result.status = cast(:#{#status.name()} AS STATUS_ENUM)"
+            + " ORDER BY nlevel(test_item.path) DESC", nativeQuery = true)
+    Stream<BigInteger> streamIdsByHasChildrenAndParentPathAndStatusOrderedByPathLevel(@Param("parentPath") String parentPath,
+                                                                                      @Param("status") StatusEnum status);
+
+    List<TestItem> findTestItemsByUniqueId(String uniqueId);
+
+    List<TestItem> findTestItemsByLaunchId(Long launchId);
+
+    Optional<TestItem> findByUuid(String uuid);
+
+    /**
+     * Finds {@link TestItem} by {@link TestItem#getUuid()} and sets a lock on the found 'item' row in the database.
+     * Required for fetching 'item' from the concurrent environment to provide synchronization between dependant entities
+     *
+     * @param uuid {@link TestItem#getUuid()}
+     * @return {@link Optional} with {@link TestItem} object
+     */
+    @Query(value = "SELECT ti FROM TestItem ti WHERE ti.uuid = :uuid")
+    @Lock(value = LockModeType.PESSIMISTIC_WRITE)
+    Optional<TestItem> findByUuidForUpdate(@Param("uuid") String uuid);
+
+    /**
+     * Finds all {@link TestItem} by specified launch id
+     *
+     * @param launchId {@link Launch#id}
+     * @return {@link List} of {@link TestItem} ordered by {@link TestItem#startTime} ascending
+     */
+    List<TestItem> findTestItemsByLaunchIdOrderByStartTimeAsc(Long launchId);
+
+    /**
+     * Execute sql-function that changes a structure of retries according to the MAX {@link TestItem#startTime}.
+     * If the new-inserted {@link TestItem} with specified {@link TestItem#itemId} is a retry
+     * and it has {@link TestItem#startTime} greater than MAX {@link TestItem#startTime} of the other {@link TestItem}
+     * with the same {@link TestItem#uniqueId} then all those test items become retries of the new-inserted one:
+     * theirs {@link TestItem#hasRetries} flag is set to 'false' and {@link TestItem#retryOf} gets the new-inserted {@link TestItem#itemId} value.
+     * The same operation applies to the new-inserted {@link TestItem} if its {@link TestItem#startTime} is less than
+     * MAX {@link TestItem#startTime} of the other {@link TestItem} with the same {@link TestItem#uniqueId}
+     *
+     * @param itemId The new-inserted {@link TestItem#itemId}
+     */
+    @Query(value = "SELECT handle_retries(:itemId)", nativeQuery = true)
+    void handleRetries(@Param("itemId") Long itemId);
+
+    @Query(value = "DELETE FROM test_item WHERE test_item.item_id = :itemId", nativeQuery = true)
+    void deleteTestItem(@Param(value = "itemId") Long itemId);
+
+    /**
+     * Checks does test item have children.
+     *
+     * @param itemPath Current item path in a tree
+     * @return True if has
+     */
+    @Query(value = "SELECT exists(SELECT 1 FROM test_item t WHERE t.path <@ cast(:itemPath AS LTREE) AND t.item_id != :itemId LIMIT 1)", nativeQuery = true)
+    boolean hasChildren(@Param("itemId") Long itemId, @Param("itemPath") String itemPath);
+
+    /**
+     * Checks does test item have parent with provided status.
+     *
+     * @param itemId   Cuttent item id
+     * @param itemPath Current item path in a tree
+     * @param status   {@link StatusEnum}
+     * @return 'True' if has, otherwise 'false'
+     */
+    @Query(value = "SELECT exists(SELECT 1 FROM test_item ti JOIN test_item_results tir ON ti.item_id = tir.result_id"
+            + " WHERE ti.path @> cast(:itemPath AS LTREE) AND ti.has_stats = TRUE AND ti.item_id != :itemId AND tir.status = cast(:#{#status.name()} AS STATUS_ENUM) LIMIT 1)", nativeQuery = true)
+    boolean hasParentWithStatus(@Param("itemId") Long itemId, @Param("itemPath") String itemPath, @Param("status") StatusEnum status);
 
 	/**
 	 * Check for existence of descendants with statuses NOT EQUAL to provided status
@@ -196,154 +195,6 @@
 	boolean hasItemsInStatusByParent(@Param("parentId") Long parentId, @Param("parentPath") String parentPath,
 			@Param("statuses") String... statuses);
 
-	/**
-	 * Interrupts all {@link com.epam.ta.reportportal.entity.enums.StatusEnum#IN_PROGRESS} children items of the
-	 * launch with provided launchId.
-	 * Sets them {@link com.epam.ta.reportportal.entity.enums.StatusEnum#INTERRUPTED} status
-	 *
-	 * @param launchId Launch id
-	 */
-	@Modifying
-	@Query(value =
-			"UPDATE test_item_results SET status = 'INTERRUPTED', end_time = current_timestamp, duration = EXTRACT(EPOCH FROM current_timestamp - i.start_time)"
-					+ "FROM test_item i WHERE i.item_id = result_id AND i.launch_id = :launchId AND status = 'IN_PROGRESS'", nativeQuery = true)
-	void interruptInProgressItems(@Param("launchId") Long launchId);
-
-	@Query(value = "SELECT * FROM (SELECT ROW_NUMBER() OVER (PARTITION BY ti.launch_id) AS row_count, ti.* FROM test_item ti "
-			+ "WHERE (ti.unique_id IN (:uniqueIds)) AND (ti.launch_id IN (:launchIds))) testitem WHERE testitem.row_count <= :itemsLimitPerLaunch", nativeQuery = true)
-	List<TestItem> loadItemsHistory(@Param("uniqueIds") List<String> uniqueIds, @Param("launchIds") List<Long> launchIds,
-			@Param("itemsLimitPerLaunch") int itemsLimitPerLaunch);
-=======
-    @QueryHints(value = @QueryHint(name = HINT_FETCH_SIZE, value = "1"))
-    @Query(value = "SELECT ti.id FROM TestItem ti WHERE ti.launchId = :launchId")
-    Stream<Long> streamTestItemIdsByLaunchId(@Param("launchId") Long launchId);
-
-    @Query(value = "SELECT parent FROM TestItem child JOIN child.parent parent WHERE child.itemId = :childId")
-    Optional<TestItem> findParentByChildId(@Param("childId") Long childId);
-
-    /**
-     * Retrieve the {@link List} of the {@link TestItem#itemId} by launch ID, {@link StatusEnum#name()} and {@link TestItem#hasChildren} == false
-     *
-     * @param launchId {@link com.epam.ta.reportportal.entity.launch.Launch#id}
-     * @param status   {@link StatusEnum#name()}
-     * @return the {@link List} of the {@link TestItem#itemId}
-     */
-    @QueryHints(value = @QueryHint(name = HINT_FETCH_SIZE, value = "1"))
-    @Query(value = "SELECT test_item.item_id FROM test_item JOIN test_item_results result ON test_item.item_id = result.result_id "
-            + " WHERE test_item.launch_id = :launchId AND NOT test_item.has_children AND result.status = cast(:#{#status.name()} AS STATUS_ENUM)", nativeQuery = true)
-    Stream<BigInteger> streamIdsByNotHasChildrenAndLaunchIdAndStatus(@Param("launchId") Long launchId, @Param("status") StatusEnum status);
-
-    /**
-     * Retrieve the {@link List} of the {@link TestItem#itemId} by launch ID, {@link StatusEnum#name()} and {@link TestItem#hasChildren} == true
-     * ordered (DESCENDING) by 'nlevel' of the {@link TestItem#path}
-     *
-     * @param launchId {@link com.epam.ta.reportportal.entity.launch.Launch#id}
-     * @param status   {@link StatusEnum#name()}
-     * @return the {@link List} of the {@link TestItem#itemId}
-     * @see <a href="https://www.postgresql.org/docs/current/ltree.html">https://www.postgresql.org/docs/current/ltree.html</a>
-     */
-    @QueryHints(value = @QueryHint(name = HINT_FETCH_SIZE, value = "1"))
-    @Query(value = "SELECT test_item.item_id FROM test_item JOIN test_item_results result ON test_item.item_id = result.result_id "
-            + " WHERE test_item.launch_id = :launchId AND test_item.has_children AND result.status = cast(:#{#status.name()} AS STATUS_ENUM)"
-            + " ORDER BY nlevel(test_item.path) DESC", nativeQuery = true)
-    Stream<BigInteger> streamIdsByHasChildrenAndLaunchIdAndStatusOrderedByPathLevel(@Param("launchId") Long launchId,
-                                                                                    @Param("status") StatusEnum status);
-
-    /**
-     * Retrieve the {@link Stream} of the {@link TestItem#itemId} under parent {@link TestItem#path}, {@link StatusEnum#name()}
-     * and {@link TestItem#hasChildren} == false
-     *
-     * @param parentPath {@link TestItem#path} of the parent item
-     * @param status     {@link StatusEnum#name()}
-     * @return the {@link List} of the {@link TestItem#itemId}
-     */
-    @QueryHints(value = @QueryHint(name = HINT_FETCH_SIZE, value = "1"))
-    @Query(value = "SELECT test_item.item_id FROM test_item JOIN test_item_results result ON test_item.item_id = result.result_id "
-            + " WHERE cast(:parentPath AS LTREE) @> test_item.path AND cast(:parentPath AS LTREE) != test_item.path "
-            + " AND NOT test_item.has_children AND result.status = cast(:#{#status.name()} AS STATUS_ENUM)", nativeQuery = true)
-    Stream<BigInteger> streamIdsByNotHasChildrenAndParentPathAndStatus(@Param("parentPath") String parentPath,
-                                                                       @Param("status") StatusEnum status);
-
-    /**
-     * Retrieve the {@link Stream} of the {@link TestItem#itemId} under parent {@link TestItem#path}, {@link StatusEnum#name()}
-     * and {@link TestItem#hasChildren} == true ordered (DESCENDING) by 'nlevel' of the {@link TestItem#path}
-     *
-     * @param parentPath {@link TestItem#path} of the parent item
-     * @param status     {@link StatusEnum#name()}
-     * @return the {@link List} of the {@link TestItem#itemId}
-     * @see <a href="https://www.postgresql.org/docs/current/ltree.html">https://www.postgresql.org/docs/current/ltree.html</a>
-     */
-    @QueryHints(value = @QueryHint(name = HINT_FETCH_SIZE, value = "1"))
-    @Query(value = "SELECT test_item.item_id FROM test_item JOIN test_item_results result ON test_item.item_id = result.result_id "
-            + " WHERE cast(:parentPath AS LTREE) @> test_item.path AND cast(:parentPath AS LTREE) != test_item.path "
-            + " AND test_item.has_children AND result.status = cast(:#{#status.name()} AS STATUS_ENUM)"
-            + " ORDER BY nlevel(test_item.path) DESC", nativeQuery = true)
-    Stream<BigInteger> streamIdsByHasChildrenAndParentPathAndStatusOrderedByPathLevel(@Param("parentPath") String parentPath,
-                                                                                      @Param("status") StatusEnum status);
-
-    List<TestItem> findTestItemsByUniqueId(String uniqueId);
-
-    List<TestItem> findTestItemsByLaunchId(Long launchId);
-
-    Optional<TestItem> findByUuid(String uuid);
-
-    /**
-     * Finds {@link TestItem} by {@link TestItem#getUuid()} and sets a lock on the found 'item' row in the database.
-     * Required for fetching 'item' from the concurrent environment to provide synchronization between dependant entities
-     *
-     * @param uuid {@link TestItem#getUuid()}
-     * @return {@link Optional} with {@link TestItem} object
-     */
-    @Query(value = "SELECT ti FROM TestItem ti WHERE ti.uuid = :uuid")
-    @Lock(value = LockModeType.PESSIMISTIC_WRITE)
-    Optional<TestItem> findByUuidForUpdate(@Param("uuid") String uuid);
-
-    /**
-     * Finds all {@link TestItem} by specified launch id
-     *
-     * @param launchId {@link Launch#id}
-     * @return {@link List} of {@link TestItem} ordered by {@link TestItem#startTime} ascending
-     */
-    List<TestItem> findTestItemsByLaunchIdOrderByStartTimeAsc(Long launchId);
-
-    /**
-     * Execute sql-function that changes a structure of retries according to the MAX {@link TestItem#startTime}.
-     * If the new-inserted {@link TestItem} with specified {@link TestItem#itemId} is a retry
-     * and it has {@link TestItem#startTime} greater than MAX {@link TestItem#startTime} of the other {@link TestItem}
-     * with the same {@link TestItem#uniqueId} then all those test items become retries of the new-inserted one:
-     * theirs {@link TestItem#hasRetries} flag is set to 'false' and {@link TestItem#retryOf} gets the new-inserted {@link TestItem#itemId} value.
-     * The same operation applies to the new-inserted {@link TestItem} if its {@link TestItem#startTime} is less than
-     * MAX {@link TestItem#startTime} of the other {@link TestItem} with the same {@link TestItem#uniqueId}
-     *
-     * @param itemId The new-inserted {@link TestItem#itemId}
-     */
-    @Query(value = "SELECT handle_retries(:itemId)", nativeQuery = true)
-    void handleRetries(@Param("itemId") Long itemId);
-
-    @Query(value = "DELETE FROM test_item WHERE test_item.item_id = :itemId", nativeQuery = true)
-    void deleteTestItem(@Param(value = "itemId") Long itemId);
-
-    /**
-     * Checks does test item have children.
-     *
-     * @param itemPath Current item path in a tree
-     * @return True if has
-     */
-    @Query(value = "SELECT exists(SELECT 1 FROM test_item t WHERE t.path <@ cast(:itemPath AS LTREE) AND t.item_id != :itemId LIMIT 1)", nativeQuery = true)
-    boolean hasChildren(@Param("itemId") Long itemId, @Param("itemPath") String itemPath);
-
-    /**
-     * Checks does test item have parent with provided status.
-     *
-     * @param itemId   Cuttent item id
-     * @param itemPath Current item path in a tree
-     * @param status   {@link StatusEnum}
-     * @return 'True' if has, otherwise 'false'
-     */
-    @Query(value = "SELECT exists(SELECT 1 FROM test_item ti JOIN test_item_results tir ON ti.item_id = tir.result_id"
-            + " WHERE ti.path @> cast(:itemPath AS LTREE) AND ti.has_stats = TRUE AND ti.item_id != :itemId AND tir.status = cast(:#{#status.name()} AS STATUS_ENUM) LIMIT 1)", nativeQuery = true)
-    boolean hasParentWithStatus(@Param("itemId") Long itemId, @Param("itemPath") String itemPath, @Param("status") StatusEnum status);
-
     /**
      * Interrupts all {@link com.epam.ta.reportportal.entity.enums.StatusEnum#IN_PROGRESS} children items of the
      * launch with provided launchId.
@@ -356,7 +207,6 @@
             "UPDATE test_item_results SET status = 'INTERRUPTED', end_time = current_timestamp, duration = EXTRACT(EPOCH FROM current_timestamp - i.start_time)"
                     + "FROM test_item i WHERE i.item_id = result_id AND i.launch_id = :launchId AND status = 'IN_PROGRESS'", nativeQuery = true)
     void interruptInProgressItems(@Param("launchId") Long launchId);
->>>>>>> 72d3417f
 
 	/**
 	 * Checks if all children of test item with id = {@code parentId}, except item with id = {@code stepId},
