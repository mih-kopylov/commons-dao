--- conflicted
+++ resolved
@@ -208,8 +208,7 @@
 		List<TestItem> items = TEST_ITEM_FETCHER.apply(dsl.fetch(QueryBuilder.newBuilder(filter)
 				.with(pageable)
 				.withWrapper(filter.getTarget())
-<<<<<<< HEAD
-				.with(pageable.getSort())
+				.withWrappedSort(pageable.getSort())
 				.build()));
 		fetchRetries(items);
 		return PageableExecutionUtils.getPage(items, pageable, () -> dsl.fetchCount(QueryBuilder.newBuilder(filter).build()));
@@ -229,9 +228,5 @@
 						.where(TEST_ITEM.RETRY_OF.in(items.stream().map(TestItem::getItemId).collect(Collectors.toList())))
 						.fetch()
 		);
-=======
-				.withWrappedSort(pageable.getSort())
-				.build())), pageable, () -> dsl.fetchCount(QueryBuilder.newBuilder(filter).build()));
->>>>>>> 3915cca4
 	}
 }