--- conflicted
+++ resolved
@@ -292,26 +292,12 @@
 			attributesMapping.put(attributeValue, content);
 		});
 
-<<<<<<< HEAD
 		return attributesMapping.entrySet()
-=======
-		return attributeMapping.entrySet()
-				.stream()
-				.collect(LinkedHashMap::new,
-						(res, filterMap) -> res.put(filterMap.getKey(), new ArrayList<>(filterMap.getValue().values())),
-						LinkedHashMap::putAll
-				);
-	};
-
-	public static final BiConsumer<Map<String, List<CumulativeTrendChartContent>>, Result<? extends Record>> CUMULATIVE_STATISTICS_FETCHER = (cumulative, statisticsResult) -> {
-		Map<Long, CumulativeTrendChartContent> cumulativeDataMapping = cumulative.values()
->>>>>>> 866d9084
 				.stream()
 				.map(entry -> new CumulativeTrendChartEntry(entry.getKey(), entry.getValue()))
 				.collect(Collectors.toCollection(LinkedList::new));
 	};
 
-<<<<<<< HEAD
 	public static final BiConsumer<List<CumulativeTrendChartEntry>, Result<? extends Record>> CUMULATIVE_TOOLTIP_FETCHER = (cumulative, tooltipResult) -> {
 		tooltipResult.forEach(record -> {
 			Long launchId = record.get(LAUNCH.ID);
@@ -322,12 +308,6 @@
 					.filter(id -> id.equals(launchId))
 					.findAny()
 					.ifPresent(content -> it.getContent().getTooltipContent().add(attributeValue)));
-=======
-			ofNullable(cumulativeDataMapping.get(launchId)).ifPresent(data -> data.getValues()
-					.put(record.get(Tables.STATISTICS_FIELD.NAME),
-							ofNullable(record.get(fieldName(STATISTICS_COUNTER), String.class)).orElse("0")
-					));
->>>>>>> 866d9084
 		});
 	};
 
