--- conflicted
+++ resolved
@@ -16,12 +16,9 @@
 
 package com.epam.ta.reportportal.dao;
 
-<<<<<<< HEAD
 import com.epam.ta.reportportal.jooq.tables.JItemAttribute;
 import com.epam.ta.reportportal.jooq.tables.JLaunch;
 import com.epam.ta.reportportal.jooq.tables.JProject;
-=======
->>>>>>> 684a5d44
 import org.jooq.DSLContext;
 import org.springframework.beans.factory.annotation.Autowired;
 import org.springframework.stereotype.Repository;
@@ -45,7 +42,6 @@
 
 	@Override
 	public List<String> getTags(Long projectId, String value) {
-<<<<<<< HEAD
 
 		JLaunch l = LAUNCH.as("l");
 		JProject p = PROJECT.as("p");
@@ -57,16 +53,5 @@
 				.leftJoin(p).on(l.PROJECT_ID.eq(p.ID))
 				.where(p.ID.eq(projectId))
 				.and(lt.VALUE.like("%" + value + "%")).fetch(ITEM_ATTRIBUTE.VALUE);
-=======
-		return dslContext.selectDistinct(LAUNCH_TAG.VALUE)
-				.from(LAUNCH_TAG)
-				.leftJoin(LAUNCH)
-				.on(LAUNCH_TAG.LAUNCH_ID.eq(LAUNCH.ID))
-				.leftJoin(PROJECT)
-				.on(LAUNCH.PROJECT_ID.eq(PROJECT.ID))
-				.where(PROJECT.ID.eq(projectId))
-				.and(LAUNCH_TAG.VALUE.like("%" + value + "%"))
-				.fetch(LAUNCH_TAG.VALUE);
->>>>>>> 684a5d44
 	}
 }