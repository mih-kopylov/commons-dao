--- conflicted
+++ resolved
@@ -198,7 +198,6 @@
 		return projectUser;
 	};
 
-<<<<<<< HEAD
 	/**
 	 * Map results of records into list of {@link Project}
 	 */
@@ -227,8 +226,6 @@
 		return Lists.newArrayList(projectMap.values());
 	};
 
-=======
->>>>>>> 18726efc
 	public static final RecordMapper<? super Record, Activity> ACTIVITY_MAPPER = r -> {
 		Activity activity = new Activity();
 		activity.setId(r.get(ACTIVITY.ID));
