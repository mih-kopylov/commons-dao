--- conflicted
+++ resolved
@@ -56,7 +56,6 @@
     Page<TestItem> findByFilter(boolean isLatest, Queryable launchFilter, Queryable testItemFilter, Pageable launchPageable,
                                 Pageable testItemPageable);
 
-<<<<<<< HEAD
 	/**
 	 * Loads items {@link TestItemHistory} - {@link TestItem} executions from the whole {@link com.epam.ta.reportportal.entity.project.Project}
 	 * grouped by {@link TestItem#getTestCaseHash()} and ordered by {@link TestItem#getStartTime()} `DESCENDING` within group.
@@ -147,15 +146,6 @@
 	 * @return List of all descendants
 	 */
 	List<TestItem> selectAllDescendants(Long itemId);
-=======
-    /**
-     * Selects all descendants of TestItem with provided id.
-     *
-     * @param itemId TestItem id
-     * @return List of all descendants
-     */
-    List<TestItem> selectAllDescendants(Long itemId);
->>>>>>> d9016f59
 
     /**
      * Selects all descendants of TestItem with provided id, which has at least one child.
@@ -291,7 +281,6 @@
      */
     Map<Long, String> selectPathNames(String path);
 
-<<<<<<< HEAD
 	/**
 	 * Select {@link PathName} containing ids and names of all items in a tree till current and launch name and number
 	 * for each item id from the provided collection
@@ -301,17 +290,6 @@
 	 * @return id from collection -> {@link PathName}
 	 */
 	Map<Long, PathName> selectPathNames(Collection<Long> id, Long porjectId);
-=======
-    /**
-     * Select {@link PathName} containing ids and names of all items in a tree till current and launch name and number
-     * for each item id from the provided collection
-     *
-     * @param id        {@link Collection} of {@link TestItem#getItemId()}
-     * @param porjectId Project
-     * @return Map of id from collection and {@link PathName}
-     */
-    Map<Long, PathName> selectPathNames(Collection<Long> id, Long porjectId);
->>>>>>> d9016f59
 
     /**
      * Select item IDs by analyzed status and launch id with log level greater or equals than error
