--- conflicted
+++ resolved
@@ -140,7 +140,52 @@
 			Pageable testItemPageable, Long projectId, String launchName, int historyDepth);
 
 	/**
-<<<<<<< HEAD
+	 * Selects all descendants of TestItem with provided id.
+	 *
+	 * @param itemId TestItem id
+	 * @return List of all descendants
+	 */
+	List<TestItem> selectAllDescendants(Long itemId);
+
+    /**
+     * Selects all descendants of TestItem with provided id, which has at least one child.
+     *
+     * @param itemId TestItem id
+     * @return List of descendants
+     */
+    List<TestItem> selectAllDescendantsWithChildren(Long itemId);
+
+    /**
+     * Select common items object that have provided status for
+     * specified launch.
+     *
+     * @param launchId Launch
+     * @param statuses Statuses
+     * @return List of items
+     */
+    List<TestItem> selectItemsInStatusByLaunch(Long launchId, StatusEnum... statuses);
+
+    /**
+     * Select common items object that have provided status for
+     * specified parent item.
+     *
+     * @param parentId Parent item
+     * @param statuses Statuses
+     * @return List of items
+     */
+    List<TestItem> selectItemsInStatusByParent(Long parentId, StatusEnum... statuses);
+
+    /**
+     * True if the provided launch contains any items with
+     * a specified status.
+     *
+     * @param launchId Checking launch id
+     * @param statuses Checking statuses
+     * @return True if contains, false if not
+     */
+    Boolean hasItemsInStatusByLaunch(Long launchId, StatusEnum... statuses);
+
+	/**
 	 * Select items that has different issue from provided for
 	 * specified launch.
 	 *
@@ -149,62 +194,6 @@
 	 * @return List of items
 	 */
 	List<TestItem> findAllNotInIssueByLaunch(Long launchId, String locator);
-=======
-	 * Selects all descendants of TestItem with provided id.
-	 *
-	 * @param itemId TestItem id
-	 * @return List of all descendants
-	 */
-	List<TestItem> selectAllDescendants(Long itemId);
-
-    /**
-     * Selects all descendants of TestItem with provided id, which has at least one child.
-     *
-     * @param itemId TestItem id
-     * @return List of descendants
-     */
-    List<TestItem> selectAllDescendantsWithChildren(Long itemId);
->>>>>>> 72d3417f
-
-    /**
-     * Select common items object that have provided status for
-     * specified launch.
-     *
-     * @param launchId Launch
-     * @param statuses Statuses
-     * @return List of items
-     */
-    List<TestItem> selectItemsInStatusByLaunch(Long launchId, StatusEnum... statuses);
-
-    /**
-     * Select common items object that have provided status for
-     * specified parent item.
-     *
-     * @param parentId Parent item
-     * @param statuses Statuses
-     * @return List of items
-     */
-    List<TestItem> selectItemsInStatusByParent(Long parentId, StatusEnum... statuses);
-
-    /**
-     * True if the provided launch contains any items with
-     * a specified status.
-     *
-     * @param launchId Checking launch id
-     * @param statuses Checking statuses
-     * @return True if contains, false if not
-     */
-    Boolean hasItemsInStatusByLaunch(Long launchId, StatusEnum... statuses);
-
-    /**
-     * True if the parent item has any child items with provided status.
-     *
-     * @param parentId   parent item {@link TestItem#itemId}
-     * @param parentPath parent item {@link TestItem#path}
-     * @param statuses   child item {@link com.epam.ta.reportportal.entity.item.TestItemResults#status}
-     * @return True if contains, false if not
-     */
-    Boolean hasItemsInStatusByParent(Long parentId, String parentPath, StatusEnum... statuses);
 
     /**
      * Select items that has different issue from provided for
@@ -214,28 +203,13 @@
      * @param locator  Issue type locator
      * @return List of items
      */
-    List<TestItem> findAllNotInIssueByLaunch(Long launchId, String locator);
-
-    /**
-     * Select items that has different issue from provided for
-     * specified launch.
-     *
-     * @param launchId Launch
-     * @param locator  Issue type locator
-     * @return List of items
-     */
     List<Long> selectIdsNotInIssueByLaunch(Long launchId, String locator);
 
     List<TestItem> findAllNotInIssueGroupByLaunch(Long launchId, TestItemIssueGroup issueGroup);
 
-<<<<<<< HEAD
-	//TODO move to project repo
-	List<IssueType> selectIssueLocatorsByProject(Long projectId);
-=======
     List<Long> selectIdsNotInIssueGroupByLaunch(Long launchId, TestItemIssueGroup issueGroup);
 
     List<TestItem> findAllInIssueGroupByLaunch(Long launchId, TestItemIssueGroup issueGroup);
->>>>>>> 72d3417f
 
     /**
      * True if the {@link com.epam.ta.reportportal.entity.item.TestItem} with matching 'status' and 'launchId'
@@ -268,17 +242,8 @@
      */
     List<TestItem> selectItemsInIssueByLaunch(Long launchId, String issueType);
 
-    /**
-     * Check for existence of descendants with statuses NOT EQUAL to provided status
-     *
-     * @param parentId {@link TestItem#parent} ID
-     * @param status   {@link JStatusEnum}
-     * @return 'true' if items with statuses NOT EQUAL to provided status exist, otherwise 'false'
-     */
-    boolean hasDescendantsWithStatusNotEqual(Long parentId, JStatusEnum status);
-
-    //TODO move to project repo
-    List<IssueType> selectIssueLocatorsByProject(Long projectId);
+	//TODO move to project repo
+	List<IssueType> selectIssueLocatorsByProject(Long projectId);
 
     /**
      * Selects issue type object by provided locator for specified project.
