--- conflicted
+++ resolved
@@ -224,8 +224,6 @@
 	 * @return The {@link List} of the {@link TestItem#itemId}
 	 */
 	List<Long> selectIdsByRegexPatternMatchedLogMessage(Long launchId, Integer issueGroupId, Integer logLevel, String pattern);
-<<<<<<< HEAD
-=======
 
 	/**
 	 * Select {@link NestedStep} entities by provided 'IDs' with {@link NestedStep#attachmentsCount}
@@ -237,5 +235,4 @@
 	 * @return {@link List} of the {@link NestedStep}
 	 */
 	List<NestedStep> findAllNestedStepsByIds(Collection<Long> ids);
->>>>>>> bd901e78
 }