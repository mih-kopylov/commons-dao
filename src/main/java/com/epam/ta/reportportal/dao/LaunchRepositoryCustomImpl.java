/*
 * Copyright (C) 2018 EPAM Systems
 *
 * Licensed under the Apache License, Version 2.0 (the "License");
 * you may not use this file except in compliance with the License.
 * You may obtain a copy of the License at
 *
 * http://www.apache.org/licenses/LICENSE-2.0
 *
 * Unless required by applicable law or agreed to in writing, software
 * distributed under the License is distributed on an "AS IS" BASIS,
 * WITHOUT WARRANTIES OR CONDITIONS OF ANY KIND, either express or implied.
 * See the License for the specific language governing permissions and
 * limitations under the License.
 */

package com.epam.ta.reportportal.dao;

import com.epam.ta.reportportal.commons.querygen.Filter;
import com.epam.ta.reportportal.commons.querygen.QueryBuilder;
import com.epam.ta.reportportal.entity.launch.Launch;
import com.epam.ta.reportportal.jooq.enums.JLaunchModeEnum;
import com.epam.ta.reportportal.jooq.enums.JStatusEnum;
import com.epam.ta.reportportal.jooq.tables.JLaunch;
import com.epam.ta.reportportal.jooq.tables.JProject;
import com.epam.ta.reportportal.jooq.tables.JUsers;
import org.jooq.DSLContext;
import org.jooq.impl.DSL;
import org.springframework.beans.factory.annotation.Autowired;
import org.springframework.data.domain.Page;
import org.springframework.data.domain.Pageable;
import org.springframework.data.repository.support.PageableExecutionUtils;
import org.springframework.stereotype.Repository;

import java.sql.Timestamp;
import java.time.LocalDateTime;
import java.util.Collections;
import java.util.List;
import java.util.Map;
import java.util.Optional;

import static com.epam.ta.reportportal.commons.querygen.FilterTarget.FILTERED_QUERY;
import static com.epam.ta.reportportal.dao.constant.WidgetContentRepositoryConstants.ID;
import static com.epam.ta.reportportal.dao.constant.WidgetContentRepositoryConstants.LAUNCHES;
import static com.epam.ta.reportportal.dao.util.JooqFieldNameTransformer.fieldName;
import static com.epam.ta.reportportal.dao.util.RecordMappers.LAUNCH_RECORD_MAPPER;
import static com.epam.ta.reportportal.dao.util.ResultFetchers.LAUNCH_FETCHER;
import static com.epam.ta.reportportal.jooq.Tables.*;
import static java.util.Optional.ofNullable;

/**
 * @author Pavel Bortnik
 */
@Repository
public class LaunchRepositoryCustomImpl implements LaunchRepositoryCustom {

	@Autowired
	private DSLContext dsl;

	@Override
	public Boolean identifyStatus(Long launchId) {
		return dsl.fetchExists(dsl.selectOne()
				.from(TEST_ITEM)
				.join(TEST_ITEM_RESULTS)
				.on(TEST_ITEM.ITEM_ID.eq(TEST_ITEM_RESULTS.RESULT_ID))
				.where(TEST_ITEM.LAUNCH_ID.eq(launchId)
						.and(TEST_ITEM_RESULTS.STATUS.eq(JStatusEnum.FAILED).or(TEST_ITEM_RESULTS.STATUS.eq(JStatusEnum.SKIPPED)))));
	}

	@Override
	public List<Launch> findByFilter(Filter filter) {
		return LAUNCH_FETCHER.apply(dsl.fetch(QueryBuilder.newBuilder(filter).withWrapper(filter.getTarget()).build()));
	}

	@Override
	public Page<Launch> findByFilter(Filter filter, Pageable pageable) {
		return PageableExecutionUtils.getPage(LAUNCH_FETCHER.apply(dsl.fetch(QueryBuilder.newBuilder(filter)
				.with(pageable).withWrapper(filter.getTarget()).withWrappedSort(pageable.getSort())
				.build())), pageable, () -> dsl.fetchCount(QueryBuilder.newBuilder(filter).build()));
	}

	@Override
	public List<String> getLaunchNames(Long projectId, String value, String mode) {

		JLaunch l = LAUNCH.as("l");
		JProject p = PROJECT.as("p");

		return dsl.select()
				.from(l)
				.leftJoin(p)
				.on(l.PROJECT_ID.eq(p.ID))
				.where(p.ID.eq(projectId))
				.and(l.MODE.eq(JLaunchModeEnum.valueOf(mode)))
				.and(l.NAME.like("%" + value + "%"))
				.fetch(l.NAME);
	}

	@Override
	public List<String> getOwnerNames(Long projectId, String value, String mode) {

		JLaunch l = LAUNCH.as("l");
		JProject p = PROJECT.as("p");
		JUsers u = USERS.as("u");

		return dsl.selectDistinct()
				.from(l)
				.leftJoin(p)
				.on(l.PROJECT_ID.eq(p.ID))
				.leftJoin(u)
				.on(l.USER_ID.eq(u.ID))
				.where(p.ID.eq(projectId))
				.and(u.FULL_NAME.like("%" + value + "%"))
				.and(l.MODE.eq(JLaunchModeEnum.valueOf(mode)))
				.fetch(u.FULL_NAME);
	}

	@Override
	public Map<String, String> getStatuses(Long projectId, Long[] ids) {

		JLaunch l = LAUNCH.as("l");
		JProject p = PROJECT.as("p");

		//		return dsl.select()
		//				.from(l)
		//				.leftJoin(p)
		//				.on(l.PROJECT_ID.eq(p.ID))
		//				.where(p.ID.eq(projectId))
		//				.and(l.ID.in(ids))
		//				.fetch(LAUNCH_MAPPER)
		//				.stream()
		//				.collect(Collectors.toMap(launch -> String.valueOf(launch.getId()), launch -> launch.getStatus().toString()));
		return Collections.emptyMap();
	}

	@Override
	public Optional<Launch> findLatestByNameAndFilter(String launchName, Filter filter) {
		return ofNullable(dsl.with(LAUNCHES)
				.as(QueryBuilder.newBuilder(filter).build())
				.select()
				.distinctOn(LAUNCH.NAME)
				.from(LAUNCH)
				.where(LAUNCH.NAME.eq(launchName))
				.orderBy(LAUNCH.NAME, LAUNCH.NUMBER.desc())
				.fetchOneInto(Launch.class));
	}

	@Override
	public Page<Launch> findAllLatestByFilter(Filter filter, Pageable pageable) {

		return PageableExecutionUtils.getPage(
				dsl.fetch(dsl.with(LAUNCHES)
						.as(QueryBuilder.newBuilder(filter).with(pageable).build())
						.select()
						.distinctOn(LAUNCH.NAME)
						.from(LAUNCH)
						.orderBy(LAUNCH.NAME, LAUNCH.NUMBER.desc())).map(LAUNCH_RECORD_MAPPER),
				pageable,
				() -> dsl.fetchCount(dsl.with(LAUNCHES)
						.as(QueryBuilder.newBuilder(filter).build())
						.select()
						.distinctOn(LAUNCH.NAME)
						.from(LAUNCH)
						.orderBy(LAUNCH.NAME, LAUNCH.NUMBER.desc()))
		);
	}

	@Override
	public Optional<Launch> findLastRun(Long projectId, String mode) {
<<<<<<< HEAD
		return ofNullable(dsl.select()
				.from(LAUNCH)
				.where(LAUNCH.PROJECT_ID.eq(projectId))
				.and(LAUNCH.MODE.eq(JLaunchModeEnum.valueOf(mode)))
				.and(LAUNCH.STATUS.ne(JStatusEnum.IN_PROGRESS))
				.limit(1)
				.fetchOne()
				.into(Launch.class));
=======
		return LAUNCH_FETCHER.apply(dsl.fetch(dsl.with(FILTERED_QUERY)
				.as(dsl.select(LAUNCH.ID)
						.from(LAUNCH)
						.where(LAUNCH.PROJECT_ID.eq(projectId)
								.and(LAUNCH.MODE.eq(JLaunchModeEnum.valueOf(mode)).and(LAUNCH.STATUS.ne(JStatusEnum.IN_PROGRESS))))
						.orderBy(LAUNCH.START_TIME.desc())
						.limit(1))
				.select().from(LAUNCH).join(FILTERED_QUERY).on(LAUNCH.ID.eq(fieldName(FILTERED_QUERY, ID).cast(Long.class)))
				.leftJoin(STATISTICS)
				.on(LAUNCH.ID.eq(STATISTICS.LAUNCH_ID))
				.join(STATISTICS_FIELD)
				.on(STATISTICS.STATISTICS_FIELD_ID.eq(STATISTICS_FIELD.SF_ID)))).stream().findFirst();
>>>>>>> 020664ad
	}

	@Override
	public Integer countLaunches(Long projectId, String mode, LocalDateTime from) {
		return dsl.fetchCount(
				LAUNCH,
				LAUNCH.PROJECT_ID.eq(projectId)
						.and(LAUNCH.MODE.eq(JLaunchModeEnum.valueOf(mode)))
						.and(LAUNCH.STATUS.ne(JStatusEnum.IN_PROGRESS).and(LAUNCH.START_TIME.greaterThan(Timestamp.valueOf(from))))
		);
	}

	@Override
	public Map<String, Integer> countLaunchesGroupedByOwner(Long projectId, String mode, LocalDateTime from) {
		return dsl.select(USERS.LOGIN, DSL.count().as("count"))
				.from(LAUNCH)
				.join(USERS)
				.on(LAUNCH.USER_ID.eq(USERS.ID))
				.where(LAUNCH.PROJECT_ID.eq(projectId)
						.and(LAUNCH.MODE.eq(JLaunchModeEnum.valueOf(mode))
								.and(LAUNCH.STATUS.ne(JStatusEnum.IN_PROGRESS))
								.and(LAUNCH.START_TIME.greaterThan(Timestamp.valueOf(from)))))
				.groupBy(USERS.LOGIN)
				.fetchMap(USERS.LOGIN, DSL.field("count", Integer.class));
	}

}<|MERGE_RESOLUTION|>--- conflicted
+++ resolved
@@ -166,16 +166,6 @@
 
 	@Override
 	public Optional<Launch> findLastRun(Long projectId, String mode) {
-<<<<<<< HEAD
-		return ofNullable(dsl.select()
-				.from(LAUNCH)
-				.where(LAUNCH.PROJECT_ID.eq(projectId))
-				.and(LAUNCH.MODE.eq(JLaunchModeEnum.valueOf(mode)))
-				.and(LAUNCH.STATUS.ne(JStatusEnum.IN_PROGRESS))
-				.limit(1)
-				.fetchOne()
-				.into(Launch.class));
-=======
 		return LAUNCH_FETCHER.apply(dsl.fetch(dsl.with(FILTERED_QUERY)
 				.as(dsl.select(LAUNCH.ID)
 						.from(LAUNCH)
@@ -188,7 +178,6 @@
 				.on(LAUNCH.ID.eq(STATISTICS.LAUNCH_ID))
 				.join(STATISTICS_FIELD)
 				.on(STATISTICS.STATISTICS_FIELD_ID.eq(STATISTICS_FIELD.SF_ID)))).stream().findFirst();
->>>>>>> 020664ad
 	}
 
 	@Override
