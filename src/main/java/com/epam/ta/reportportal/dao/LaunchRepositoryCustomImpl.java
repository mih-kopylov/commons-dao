/*
 * Copyright (C) 2018 EPAM Systems
 *
 * Licensed under the Apache License, Version 2.0 (the "License");
 * you may not use this file except in compliance with the License.
 * You may obtain a copy of the License at
 *
 * http://www.apache.org/licenses/LICENSE-2.0
 *
 * Unless required by applicable law or agreed to in writing, software
 * distributed under the License is distributed on an "AS IS" BASIS,
 * WITHOUT WARRANTIES OR CONDITIONS OF ANY KIND, either express or implied.
 * See the License for the specific language governing permissions and
 * limitations under the License.
 */

package com.epam.ta.reportportal.dao;

import com.epam.ta.reportportal.commons.querygen.Filter;
import com.epam.ta.reportportal.commons.querygen.QueryBuilder;
import com.epam.ta.reportportal.dao.util.QueryUtils;
import com.epam.ta.reportportal.entity.launch.Launch;
import com.epam.ta.reportportal.jooq.enums.JLaunchModeEnum;
import com.epam.ta.reportportal.jooq.enums.JStatusEnum;
import com.epam.ta.reportportal.jooq.tables.JLaunch;
import com.epam.ta.reportportal.jooq.tables.JProject;
import org.jooq.DSLContext;
import org.jooq.SortField;
import org.jooq.SortOrder;
import org.jooq.impl.DSL;
import org.springframework.beans.factory.annotation.Autowired;
import org.springframework.data.domain.Page;
import org.springframework.data.domain.Pageable;
import org.springframework.data.domain.Sort;
import org.springframework.data.repository.support.PageableExecutionUtils;
import org.springframework.stereotype.Repository;

import java.sql.Timestamp;
import java.time.LocalDateTime;
import java.util.Collections;
import java.util.List;
import java.util.Map;
import java.util.Optional;
import java.util.stream.Collectors;
import java.util.stream.StreamSupport;

import static com.epam.ta.reportportal.commons.querygen.FilterTarget.FILTERED_QUERY;
import static com.epam.ta.reportportal.dao.constant.WidgetContentRepositoryConstants.ID;
import static com.epam.ta.reportportal.dao.constant.WidgetContentRepositoryConstants.LAUNCHES;
import static com.epam.ta.reportportal.dao.util.JooqFieldNameTransformer.fieldName;
import static com.epam.ta.reportportal.dao.util.ResultFetchers.LAUNCH_FETCHER;
import static com.epam.ta.reportportal.jooq.Tables.*;
import static java.util.Optional.ofNullable;
import static org.jooq.impl.DSL.field;
import static org.jooq.impl.DSL.name;

/**
 * @author Pavel Bortnik
 */
@Repository
public class LaunchRepositoryCustomImpl implements LaunchRepositoryCustom {

	@Autowired
	private DSLContext dsl;

	@Override
	public Boolean identifyStatus(Long launchId) {
		return dsl.fetchExists(dsl.selectOne()
				.from(TEST_ITEM)
				.join(TEST_ITEM_RESULTS)
				.on(TEST_ITEM.ITEM_ID.eq(TEST_ITEM_RESULTS.RESULT_ID))
				.where(TEST_ITEM.LAUNCH_ID.eq(launchId)
						.and(TEST_ITEM_RESULTS.STATUS.eq(JStatusEnum.FAILED).or(TEST_ITEM_RESULTS.STATUS.eq(JStatusEnum.SKIPPED)))));
	}

	@Override
	public List<Launch> findByFilter(Filter filter) {
		return LAUNCH_FETCHER.apply(dsl.fetch(QueryBuilder.newBuilder(filter).withWrapper(filter.getTarget()).build()));
	}

	@Override
	public Page<Launch> findByFilter(Filter filter, Pageable pageable) {
		return PageableExecutionUtils.getPage(LAUNCH_FETCHER.apply(dsl.fetch(QueryBuilder.newBuilder(filter)
				.with(pageable)
				.withWrapper(filter.getTarget())
				.withWrappedSort(pageable.getSort())
				.build())), pageable, () -> dsl.fetchCount(QueryBuilder.newBuilder(filter).build()));
	}

	@Override
	public List<String> getLaunchNames(Long projectId, String value, String mode) {
		return dsl.selectDistinct(LAUNCH.NAME)
				.from(LAUNCH)
				.leftJoin(PROJECT)
				.on(LAUNCH.PROJECT_ID.eq(PROJECT.ID))
				.where(PROJECT.ID.eq(projectId))
				.and(LAUNCH.MODE.eq(JLaunchModeEnum.valueOf(mode)))
				.and(LAUNCH.NAME.likeIgnoreCase("%" + value + "%"))
				.fetch(LAUNCH.NAME);
	}

	@Override
	public List<String> getOwnerNames(Long projectId, String value, String mode) {
		return dsl.selectDistinct(USERS.LOGIN)
				.from(LAUNCH)
				.leftJoin(PROJECT)
				.on(LAUNCH.PROJECT_ID.eq(PROJECT.ID))
				.leftJoin(USERS)
<<<<<<< HEAD
				.on(LAUNCH.USER_ID.eq(USERS.ID)).where(PROJECT.ID.eq(projectId)).and(USERS.LOGIN.likeIgnoreCase("%" + value + "%"))
=======
				.on(LAUNCH.USER_ID.eq(USERS.ID))
				.where(PROJECT.ID.eq(projectId))
				.and(USERS.LOGIN.likeIgnoreCase("%" + value + "%"))
>>>>>>> 33c7acd1
				.and(LAUNCH.MODE.eq(JLaunchModeEnum.valueOf(mode)))
				.fetch(USERS.LOGIN);
	}

	@Override
	public Map<String, String> getStatuses(Long projectId, Long[] ids) {

		JLaunch l = LAUNCH.as("l");
		JProject p = PROJECT.as("p");

		//		return dsl.select()
		//				.from(l)
		//				.leftJoin(p)
		//				.on(l.PROJECT_ID.eq(p.ID))
		//				.where(p.ID.eq(projectId))
		//				.and(l.ID.in(ids))
		//				.fetch(LAUNCH_MAPPER)
		//				.stream()
		//				.collect(Collectors.toMap(launch -> String.valueOf(launch.getId()), launch -> launch.getStatus().toString()));
		return Collections.emptyMap();
	}

	@Override
	public Optional<Launch> findLatestByFilter(Filter filter) {
		return ofNullable(dsl.with(LAUNCHES).as(QueryUtils.createQueryBuilderWithLatestLaunchesOption(filter, true).build())
				.select().from(LAUNCH).join(LAUNCHES).on(field(name(LAUNCHES, ID), Long.class).eq(LAUNCH.ID))
				.orderBy(LAUNCH.NAME, LAUNCH.NUMBER.desc())
				.fetchOneInto(Launch.class));
	}

	@Override
	public Page<Launch> findAllLatestByFilter(Filter filter, Pageable pageable) {

		return PageableExecutionUtils.getPage(
				LAUNCH_FETCHER.apply(dsl.with(LAUNCHES)
						.as(QueryUtils.createQueryBuilderWithLatestLaunchesOption(filter, true).with(pageable).build())
						.select()
						.from(LAUNCH)
						.join(LAUNCHES)
						.on(field(name(LAUNCHES, ID), Long.class).eq(LAUNCH.ID))
						.leftJoin(STATISTICS)
						.on(LAUNCH.ID.eq(STATISTICS.LAUNCH_ID))
						.leftJoin(STATISTICS_FIELD)
						.on(STATISTICS.STATISTICS_FIELD_ID.eq(STATISTICS_FIELD.SF_ID))
						.leftJoin(ITEM_ATTRIBUTE)
						.on(LAUNCH.ID.eq(ITEM_ATTRIBUTE.LAUNCH_ID))
						.orderBy(buildSortFields(pageable.getSort()))
						.fetch()),
				pageable,
				() -> dsl.fetchCount(dsl.with(LAUNCHES)
						.as(QueryUtils.createQueryBuilderWithLatestLaunchesOption(filter, true).build())
						.select()
						.distinctOn(LAUNCH.NAME)
						.from(LAUNCH)
						.join(LAUNCHES)
						.on(field(name(LAUNCHES, ID), Long.class).eq(LAUNCH.ID))
						.orderBy(buildSortFields(pageable.getSort())))
		);
	}

	@Override
	public Optional<Launch> findLastRun(Long projectId, String mode) {
		return LAUNCH_FETCHER.apply(dsl.fetch(dsl.with(FILTERED_QUERY)
				.as(dsl.select(LAUNCH.ID)
						.from(LAUNCH)
						.where(LAUNCH.PROJECT_ID.eq(projectId)
								.and(LAUNCH.MODE.eq(JLaunchModeEnum.valueOf(mode)).and(LAUNCH.STATUS.ne(JStatusEnum.IN_PROGRESS))))
						.orderBy(LAUNCH.START_TIME.desc())
						.limit(1))
				.select()
				.from(LAUNCH)
				.join(FILTERED_QUERY)
				.on(LAUNCH.ID.eq(fieldName(FILTERED_QUERY, ID).cast(Long.class)))
				.leftJoin(STATISTICS)
				.on(LAUNCH.ID.eq(STATISTICS.LAUNCH_ID))
				.join(STATISTICS_FIELD)
				.on(STATISTICS.STATISTICS_FIELD_ID.eq(STATISTICS_FIELD.SF_ID))
				.leftJoin(ITEM_ATTRIBUTE)
				.on(LAUNCH.ID.eq(ITEM_ATTRIBUTE.LAUNCH_ID)))).stream().findFirst();
	}

	@Override
	public Integer countLaunches(Long projectId, String mode, LocalDateTime from) {
		return dsl.fetchCount(
				LAUNCH,
				LAUNCH.PROJECT_ID.eq(projectId)
						.and(LAUNCH.MODE.eq(JLaunchModeEnum.valueOf(mode)))
						.and(LAUNCH.STATUS.ne(JStatusEnum.IN_PROGRESS).and(LAUNCH.START_TIME.greaterThan(Timestamp.valueOf(from))))
		);
	}

	@Override
	public Map<String, Integer> countLaunchesGroupedByOwner(Long projectId, String mode, LocalDateTime from) {
		return dsl.select(USERS.LOGIN, DSL.count().as("count"))
				.from(LAUNCH)
				.join(USERS)
				.on(LAUNCH.USER_ID.eq(USERS.ID))
				.where(LAUNCH.PROJECT_ID.eq(projectId)
						.and(LAUNCH.MODE.eq(JLaunchModeEnum.valueOf(mode))
								.and(LAUNCH.STATUS.ne(JStatusEnum.IN_PROGRESS))
								.and(LAUNCH.START_TIME.greaterThan(Timestamp.valueOf(from)))))
				.groupBy(USERS.LOGIN)
				.fetchMap(USERS.LOGIN, field("count", Integer.class));
	}

	private List<SortField<Object>> buildSortFields(Sort sort) {
		return ofNullable(sort).map(s -> StreamSupport.stream(s.spliterator(), false)
				.map(order -> field(order.getProperty()).sort(order.getDirection().isDescending() ? SortOrder.DESC : SortOrder.ASC))
				.collect(Collectors.toList())).orElseGet(Collections::emptyList);
	}

}<|MERGE_RESOLUTION|>--- conflicted
+++ resolved
@@ -106,13 +106,9 @@
 				.leftJoin(PROJECT)
 				.on(LAUNCH.PROJECT_ID.eq(PROJECT.ID))
 				.leftJoin(USERS)
-<<<<<<< HEAD
-				.on(LAUNCH.USER_ID.eq(USERS.ID)).where(PROJECT.ID.eq(projectId)).and(USERS.LOGIN.likeIgnoreCase("%" + value + "%"))
-=======
 				.on(LAUNCH.USER_ID.eq(USERS.ID))
 				.where(PROJECT.ID.eq(projectId))
 				.and(USERS.LOGIN.likeIgnoreCase("%" + value + "%"))
->>>>>>> 33c7acd1
 				.and(LAUNCH.MODE.eq(JLaunchModeEnum.valueOf(mode)))
 				.fetch(USERS.LOGIN);
 	}
@@ -137,8 +133,12 @@
 
 	@Override
 	public Optional<Launch> findLatestByFilter(Filter filter) {
-		return ofNullable(dsl.with(LAUNCHES).as(QueryUtils.createQueryBuilderWithLatestLaunchesOption(filter, true).build())
-				.select().from(LAUNCH).join(LAUNCHES).on(field(name(LAUNCHES, ID), Long.class).eq(LAUNCH.ID))
+		return ofNullable(dsl.with(LAUNCHES)
+				.as(QueryUtils.createQueryBuilderWithLatestLaunchesOption(filter, true).build())
+				.select()
+				.from(LAUNCH)
+				.join(LAUNCHES)
+				.on(field(name(LAUNCHES, ID), Long.class).eq(LAUNCH.ID))
 				.orderBy(LAUNCH.NAME, LAUNCH.NUMBER.desc())
 				.fetchOneInto(Launch.class));
 	}
