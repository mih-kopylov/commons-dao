/*
 * Copyright 2019 EPAM Systems
 *
 * Licensed under the Apache License, Version 2.0 (the "License");
 * you may not use this file except in compliance with the License.
 * You may obtain a copy of the License at
 *
 * http://www.apache.org/licenses/LICENSE-2.0
 *
 * Unless required by applicable law or agreed to in writing, software
 * distributed under the License is distributed on an "AS IS" BASIS,
 * WITHOUT WARRANTIES OR CONDITIONS OF ANY KIND, either express or implied.
 * See the License for the specific language governing permissions and
 * limitations under the License.
 */

package com.epam.ta.reportportal.dao;

import com.epam.ta.reportportal.commons.querygen.CriteriaHolder;
import com.epam.ta.reportportal.commons.querygen.Filter;
import com.epam.ta.reportportal.commons.querygen.QueryBuilder;
import com.epam.ta.reportportal.commons.validation.Suppliers;
import com.epam.ta.reportportal.dao.util.QueryUtils;
import com.epam.ta.reportportal.entity.widget.content.*;
import com.epam.ta.reportportal.exception.ReportPortalException;
import com.epam.ta.reportportal.jooq.enums.JTestItemTypeEnum;
import com.epam.ta.reportportal.util.WidgetSortUtils;
import com.epam.ta.reportportal.ws.model.ActivityResource;
import com.epam.ta.reportportal.ws.model.ErrorType;
import com.google.common.collect.Lists;
import org.jooq.*;
import org.jooq.impl.DSL;
import org.springframework.beans.factory.annotation.Autowired;
import org.springframework.data.domain.Sort;
import org.springframework.stereotype.Repository;

import java.math.BigDecimal;
import java.math.RoundingMode;
import java.util.*;
import java.util.stream.Collectors;

import static com.epam.ta.reportportal.commons.querygen.QueryBuilder.STATISTICS_KEY;
import static com.epam.ta.reportportal.dao.constant.WidgetContentRepositoryConstants.*;
import static com.epam.ta.reportportal.dao.util.JooqFieldNameTransformer.fieldName;
import static com.epam.ta.reportportal.dao.util.WidgetContentUtil.*;
import static com.epam.ta.reportportal.jooq.Tables.*;
import static com.epam.ta.reportportal.jooq.tables.JActivity.ACTIVITY;
import static com.epam.ta.reportportal.jooq.tables.JIssue.ISSUE;
import static com.epam.ta.reportportal.jooq.tables.JIssueTicket.ISSUE_TICKET;
import static com.epam.ta.reportportal.jooq.tables.JLaunch.LAUNCH;
import static com.epam.ta.reportportal.jooq.tables.JProject.PROJECT;
import static com.epam.ta.reportportal.jooq.tables.JTestItem.TEST_ITEM;
import static com.epam.ta.reportportal.jooq.tables.JTestItemResults.TEST_ITEM_RESULTS;
import static com.epam.ta.reportportal.jooq.tables.JTicket.TICKET;
import static com.epam.ta.reportportal.jooq.tables.JUsers.USERS;
import static java.util.Optional.ofNullable;
import static java.util.stream.Collectors.*;
import static org.jooq.impl.DSL.*;

/**
 * Repository that contains queries of content loading for widgets.
 *
 * @author Pavel Bortnik
 */
@Repository
public class WidgetContentRepositoryImpl implements WidgetContentRepository {

	@Autowired
	private DSLContext dsl;

	private static final List<JTestItemTypeEnum> HAS_METHOD_OR_CLASS = Arrays.stream(JTestItemTypeEnum.values()).filter(it -> {
		String name = it.name();
		return name.contains("METHOD") || name.contains("CLASS");
	}).collect(Collectors.toList());

	@Override
	public OverallStatisticsContent overallStatisticsContent(Filter filter, Sort sort, List<String> contentFields, boolean latest,
			int limit) {

		return OVERALL_STATISTICS_FETCHER.apply(dsl.with(LAUNCHES)
				.as(QueryUtils.createQueryBuilderWithLatestLaunchesOption(filter, latest).with(sort).with(limit).build())
				.select(STATISTICS_FIELD.NAME, sum(STATISTICS.S_COUNTER).as(SUM))
				.from(LAUNCH)
				.join(LAUNCHES)
				.on(LAUNCH.ID.eq(fieldName(LAUNCHES, ID).cast(Long.class)))
				.leftJoin(STATISTICS)
				.on(LAUNCH.ID.eq(STATISTICS.LAUNCH_ID))
				.join(STATISTICS_FIELD)
				.on(STATISTICS.STATISTICS_FIELD_ID.eq(STATISTICS_FIELD.SF_ID))
				.where(STATISTICS_FIELD.NAME.in(contentFields))
				.groupBy(STATISTICS_FIELD.NAME)
				.fetch());
	}

	/**
	 * Returns condition for step level test item types.
	 * Include before/after methods and classes types depends on {@code includeMethods} param.
	 *
	 * @param includeMethods
	 * @return {@link Condition}
	 */
	private Condition itemTypeStepCondition(boolean includeMethods) {
		List<JTestItemTypeEnum> itemTypes = Lists.newArrayList(JTestItemTypeEnum.STEP);
		if (includeMethods) {
			itemTypes.addAll(HAS_METHOD_OR_CLASS);
		}
		return TEST_ITEM.TYPE.in(itemTypes);
	}

	@Override
	public List<CriteriaHistoryItem> topItemsByCriteria(Filter filter, String criteria, int limit, boolean includeMethods) {
		return dsl.with(HISTORY)
				.as(dsl.with(LAUNCHES)
						.as(QueryBuilder.newBuilder(filter).with(limit).build())
						.select(TEST_ITEM.UNIQUE_ID,
								TEST_ITEM.NAME,
								DSL.arrayAgg(when(fieldName(CRITERIA_TABLE, CRITERIA_FLAG).cast(Integer.class).ge(1),
										true
								).otherwise(false))
										.orderBy(LAUNCH.NUMBER.asc())
										.as(STATUS_HISTORY),
								DSL.arrayAgg(TEST_ITEM.START_TIME).orderBy(LAUNCH.NUMBER.asc()).as(START_TIME_HISTORY),
								DSL.sum(fieldName(CRITERIA_TABLE, CRITERIA_FLAG).cast(Integer.class)).as(CRITERIA),
								DSL.count(TEST_ITEM.ITEM_ID).as(TOTAL)
						)
						.from(LAUNCH)
						.join(LAUNCHES)
						.on(LAUNCH.ID.eq(fieldName(LAUNCHES, ID).cast(Long.class)))
						.join(TEST_ITEM)
						.on(LAUNCH.ID.eq(TEST_ITEM.LAUNCH_ID))
<<<<<<< HEAD
						.join(TEST_ITEM_RESULTS)
						.on(TEST_ITEM.ITEM_ID.eq(TEST_ITEM_RESULTS.RESULT_ID))
						.join(STATISTICS)
						.on(TEST_ITEM.ITEM_ID.eq(STATISTICS.ITEM_ID))
						.join(STATISTICS_FIELD)
						.on(STATISTICS.STATISTICS_FIELD_ID.eq(STATISTICS_FIELD.SF_ID))
						.where(itemTypeStepCondition(includeMethods))
						.and(TEST_ITEM.LAUNCH_ID.in(dsl.select(field(name(LAUNCHES, ID)).cast(Long.class)).from(name(LAUNCHES))))
=======
						.join(dsl.select(STATISTICS.ITEM_ID,
								sum(when(STATISTICS_FIELD.NAME.eq(criteria), 1).otherwise(ZERO_QUERY_VALUE)).as(CRITERIA_FLAG)
						)
								.from(STATISTICS)
								.join(STATISTICS_FIELD)
								.on(STATISTICS.STATISTICS_FIELD_ID.eq(STATISTICS_FIELD.SF_ID))
								.where(STATISTICS.ITEM_ID.isNotNull())
								.groupBy(STATISTICS.ITEM_ID)
								.asTable(CRITERIA_TABLE))
						.on(TEST_ITEM.ITEM_ID.eq(fieldName(CRITERIA_TABLE, ITEM_ID).cast(Long.class)))
						.where(itemTypeStepCondition(includeMethods))
>>>>>>> 1cbd2916
						.and(TEST_ITEM.HAS_CHILDREN.eq(false))
						.groupBy(TEST_ITEM.UNIQUE_ID, TEST_ITEM.NAME))
				.select()
				.from(DSL.table(DSL.name(HISTORY)))
				.where(DSL.field(DSL.name(CRITERIA)).greaterThan(ZERO_QUERY_VALUE))
				.orderBy(DSL.field(DSL.name(CRITERIA)).desc(), DSL.field(DSL.name(TOTAL)).asc())
				.limit(MOST_FAILED_CRITERIA_LIMIT)
				.fetchInto(CriteriaHistoryItem.class);
	}

	@Override
	public List<FlakyCasesTableContent> flakyCasesStatistics(Filter filter, boolean includeMethods, int limit) {

		return dsl.select(field(name(FLAKY_TABLE_RESULTS, TEST_ITEM.UNIQUE_ID.getName())).as(UNIQUE_ID),
				field(name(FLAKY_TABLE_RESULTS, TEST_ITEM.NAME.getName())).as(ITEM_NAME),
				DSL.arrayAgg(field(name(FLAKY_TABLE_RESULTS, TEST_ITEM_RESULTS.STATUS.getName()))).as(STATUSES),
				sum(field(name(FLAKY_TABLE_RESULTS, SWITCH_FLAG)).cast(Long.class)).as(FLAKY_COUNT),
				sum(field(name(FLAKY_TABLE_RESULTS, TOTAL)).cast(Long.class)).as(TOTAL)
		)
				.from(dsl.with(LAUNCHES)
						.as(QueryBuilder.newBuilder(filter).with(LAUNCH.NUMBER, SortOrder.DESC).with(limit).build())
						.select(TEST_ITEM.UNIQUE_ID,
								TEST_ITEM.NAME,
								TEST_ITEM_RESULTS.STATUS,
								when(TEST_ITEM_RESULTS.STATUS.notEqual(lag(TEST_ITEM_RESULTS.STATUS).over(orderBy(TEST_ITEM.UNIQUE_ID,
										TEST_ITEM.START_TIME.desc()
								)))
										.and(TEST_ITEM.UNIQUE_ID.equal(lag(TEST_ITEM.UNIQUE_ID).over(orderBy(TEST_ITEM.UNIQUE_ID,
												TEST_ITEM.START_TIME.desc()
										)))), 1).otherwise(ZERO_QUERY_VALUE).as(SWITCH_FLAG),
								count(TEST_ITEM_RESULTS.STATUS).as(TOTAL)
						)
						.from(LAUNCH)
						.join(LAUNCHES)
						.on(LAUNCH.ID.eq(fieldName(LAUNCHES, ID).cast(Long.class)))
						.join(TEST_ITEM)
						.on(LAUNCH.ID.eq(TEST_ITEM.LAUNCH_ID))
						.join(TEST_ITEM_RESULTS)
						.on(TEST_ITEM.ITEM_ID.eq(TEST_ITEM_RESULTS.RESULT_ID))
						.where(itemTypeStepCondition(includeMethods))
						.and(TEST_ITEM.HAS_CHILDREN.eq(false))
						.and(TEST_ITEM.RETRY_OF.isNull())
						.groupBy(TEST_ITEM.ITEM_ID, TEST_ITEM_RESULTS.STATUS, TEST_ITEM.UNIQUE_ID, TEST_ITEM.NAME)
						.orderBy(TEST_ITEM.UNIQUE_ID, TEST_ITEM.START_TIME.desc())
						.asTable(FLAKY_TABLE_RESULTS))
				.groupBy(field(name(FLAKY_TABLE_RESULTS, TEST_ITEM.UNIQUE_ID.getName())),
						field(name(FLAKY_TABLE_RESULTS, TEST_ITEM.NAME.getName()))
				)
				.having(sum(field(name(FLAKY_TABLE_RESULTS, TOTAL)).cast(Long.class)).gt(BigDecimal.ONE))
				.orderBy(fieldName(FLAKY_COUNT).desc(), fieldName(TOTAL).asc(), fieldName(UNIQUE_ID))
				.limit(FLAKY_CASES_LIMIT)
				.fetchInto(FlakyCasesTableContent.class);
	}

	@Override
	public List<ChartStatisticsContent> launchStatistics(Filter filter, List<String> contentFields, Sort sort, int limit) {

		List<Field<?>> groupingFields = Lists.newArrayList(field(LAUNCH.ID),
				field(LAUNCH.NUMBER),
				field(LAUNCH.START_TIME),
				field(LAUNCH.NAME),
				fieldName(STATISTICS_TABLE, SF_NAME),
				fieldName(STATISTICS_TABLE, STATISTICS_COUNTER)
		);

		groupingFields.addAll(WidgetSortUtils.fieldTransformer(filter.getTarget()).apply(sort, LAUNCHES));

		return LAUNCHES_STATISTICS_FETCHER.apply(dsl.with(LAUNCHES)
				.as(QueryBuilder.newBuilder(filter).with(sort).with(limit).build())
				.select(LAUNCH.ID,
						LAUNCH.NUMBER,
						LAUNCH.START_TIME,
						LAUNCH.NAME,
						fieldName(STATISTICS_TABLE, SF_NAME),
						fieldName(STATISTICS_TABLE, STATISTICS_COUNTER)
				)
				.from(LAUNCH)
				.join(LAUNCHES)
				.on(LAUNCH.ID.eq(fieldName(LAUNCHES, ID).cast(Long.class)))
				.leftJoin(DSL.select(STATISTICS.LAUNCH_ID, STATISTICS.S_COUNTER.as(STATISTICS_COUNTER), STATISTICS_FIELD.NAME.as(SF_NAME))
						.from(STATISTICS)
						.join(STATISTICS_FIELD)
						.on(STATISTICS.STATISTICS_FIELD_ID.eq(STATISTICS_FIELD.SF_ID))
						.where(STATISTICS_FIELD.NAME.in(contentFields))
						.asTable(STATISTICS_TABLE))
				.on(LAUNCH.ID.eq(fieldName(STATISTICS_TABLE, LAUNCH_ID).cast(Long.class)))
				.groupBy(groupingFields)
				.orderBy(WidgetSortUtils.sortingTransformer(filter.getTarget()).apply(sort, LAUNCHES))
				.fetch());
	}

	@Override
	public List<ChartStatisticsContent> investigatedStatistics(Filter filter, Sort sort, int limit) {

		List<Field<?>> groupingFields = Lists.newArrayList(field(LAUNCH.ID),
				field(LAUNCH.NUMBER),
				field(LAUNCH.START_TIME),
				field(LAUNCH.NAME)
		);

		groupingFields.addAll(WidgetSortUtils.fieldTransformer(filter.getTarget()).apply(sort, LAUNCHES));

		return dsl.with(LAUNCHES)
				.as(QueryBuilder.newBuilder(filter).with(sort).with(limit).build())
				.select(LAUNCH.ID,
						LAUNCH.NUMBER,
						LAUNCH.START_TIME,
						LAUNCH.NAME,
						round(val(PERCENTAGE_MULTIPLIER).mul(dsl.select(sum(STATISTICS.S_COUNTER))
								.from(STATISTICS)
								.join(STATISTICS_FIELD)
								.onKey()
								.where(STATISTICS_FIELD.NAME.eq(DEFECTS_TO_INVESTIGATE_TOTAL).and(STATISTICS.LAUNCH_ID.eq(LAUNCH.ID)))
								.asField()
								.cast(Double.class))
								.div(nullif(dsl.select(sum(STATISTICS.S_COUNTER))
										.from(STATISTICS)
										.join(STATISTICS_FIELD)
										.onKey()
										.where(STATISTICS_FIELD.NAME.in(DEFECTS_AUTOMATION_BUG_TOTAL,
												DEFECTS_NO_DEFECT_TOTAL,
												DEFECTS_TO_INVESTIGATE_TOTAL,
												DEFECTS_PRODUCT_BUG_TOTAL,
												DEFECTS_SYSTEM_ISSUE_TOTAL
										).and(STATISTICS.LAUNCH_ID.eq(LAUNCH.ID)))
										.asField(), 0)), 2).as(TO_INVESTIGATE)
				)
				.from(LAUNCH)
				.join(LAUNCHES)
				.on(LAUNCH.ID.eq(fieldName(LAUNCHES, ID).cast(Long.class)))
				.leftJoin(DSL.select(STATISTICS.LAUNCH_ID, STATISTICS.S_COUNTER.as(STATISTICS_COUNTER), STATISTICS_FIELD.NAME.as(SF_NAME))
						.from(STATISTICS)
						.join(STATISTICS_FIELD)
						.on(STATISTICS.STATISTICS_FIELD_ID.eq(STATISTICS_FIELD.SF_ID))
						.asTable(STATISTICS_TABLE))
				.on(LAUNCH.ID.eq(fieldName(STATISTICS_TABLE, LAUNCH_ID).cast(Long.class)))
				.groupBy(groupingFields)
				.orderBy(WidgetSortUtils.sortingTransformer(filter.getTarget()).apply(sort, LAUNCHES))
				.fetch(INVESTIGATED_STATISTICS_RECORD_MAPPER);

	}

	@Override
	public List<ChartStatisticsContent> timelineInvestigatedStatistics(Filter filter, Sort sort, int limit) {

		List<Field<?>> groupingFields = Lists.newArrayList(field(LAUNCH.ID),
				field(LAUNCH.NUMBER),
				field(LAUNCH.START_TIME),
				field(LAUNCH.NAME)
		);

		groupingFields.addAll(WidgetSortUtils.fieldTransformer(filter.getTarget()).apply(sort, LAUNCHES));

		return dsl.with(LAUNCHES)
				.as(QueryBuilder.newBuilder(filter).with(sort).with(limit).build())
				.select(LAUNCH.ID,
						LAUNCH.NUMBER,
						LAUNCH.START_TIME,
						LAUNCH.NAME,
						coalesce(DSL.select(sum(STATISTICS.S_COUNTER))
								.from(STATISTICS)
								.join(STATISTICS_FIELD)
								.onKey()
								.where(STATISTICS_FIELD.NAME.eq(DEFECTS_TO_INVESTIGATE_TOTAL).and(STATISTICS.LAUNCH_ID.eq(LAUNCH.ID)))
								.asField()
								.cast(Double.class), 0).as(TO_INVESTIGATE),
						coalesce(DSL.select(sum(STATISTICS.S_COUNTER))
								.from(STATISTICS)
								.join(STATISTICS_FIELD)
								.onKey()
								.where(STATISTICS_FIELD.NAME.in(DEFECTS_AUTOMATION_BUG_TOTAL,
										DEFECTS_NO_DEFECT_TOTAL,
										DEFECTS_TO_INVESTIGATE_TOTAL,
										DEFECTS_PRODUCT_BUG_TOTAL,
										DEFECTS_SYSTEM_ISSUE_TOTAL
								).and(STATISTICS.LAUNCH_ID.eq(LAUNCH.ID)))
								.asField(), 0).as(INVESTIGATED)
				)
				.from(LAUNCH)
				.join(LAUNCHES)
				.on(LAUNCH.ID.eq(fieldName(LAUNCHES, ID).cast(Long.class)))
				.groupBy(groupingFields)
				.orderBy(WidgetSortUtils.sortingTransformer(filter.getTarget()).apply(sort, LAUNCHES))
				.fetch(TIMELINE_INVESTIGATED_STATISTICS_RECORD_MAPPER);
	}

	@Override
	public PassingRateStatisticsResult passingRatePerLaunchStatistics(Filter filter, Sort sort, int limit) {

		List<Field<Object>> groupingFields = WidgetSortUtils.fieldTransformer(filter.getTarget()).apply(sort, LAUNCHES);

		return buildPassingRateSelect(filter, sort, limit).groupBy(groupingFields)
				.orderBy(WidgetSortUtils.sortingTransformer(filter.getTarget()).apply(sort, LAUNCHES))
				.fetchInto(PassingRateStatisticsResult.class)
				.stream()
				.findFirst()
				.orElseThrow(() -> new ReportPortalException("No results for filter were found"));
	}

	@Override
	public PassingRateStatisticsResult summaryPassingRateStatistics(Filter filter, Sort sort, int limit) {
		return buildPassingRateSelect(filter, sort, limit).fetchInto(PassingRateStatisticsResult.class)
				.stream()
				.findFirst()
				.orElseThrow(() -> new ReportPortalException("No results for filter were found"));
	}

	@Override
	public List<ChartStatisticsContent> casesTrendStatistics(Filter filter, String contentField, Sort sort, int limit) {

		List<SortField<Object>> deltaCounterSort = WidgetSortUtils.sortingTransformer(filter.getTarget()).apply(sort, LAUNCHES);

		List<Field<?>> groupingFields = Lists.newArrayList(field(LAUNCH.ID),
				field(LAUNCH.NUMBER),
				field(LAUNCH.START_TIME),
				field(LAUNCH.NAME),
				fieldName(STATISTICS_TABLE, STATISTICS_COUNTER)
		);

		groupingFields.addAll(WidgetSortUtils.fieldTransformer(filter.getTarget()).apply(sort, LAUNCHES));

		return CASES_GROWTH_TREND_FETCHER.apply(dsl.with(LAUNCHES)
				.as(QueryBuilder.newBuilder(filter).with(sort).with(limit).build())
				.select(LAUNCH.ID,
						LAUNCH.NUMBER,
						LAUNCH.START_TIME,
						LAUNCH.NAME,
						fieldName(STATISTICS_TABLE, STATISTICS_COUNTER),
						coalesce(fieldName(STATISTICS_TABLE, STATISTICS_COUNTER).sub(lag(fieldName(STATISTICS_TABLE,
								STATISTICS_COUNTER
						)).over().orderBy(deltaCounterSort)), 0).as(DELTA)
				)
				.from(LAUNCH)
				.join(LAUNCHES)
				.on(LAUNCH.ID.eq(fieldName(LAUNCHES, ID).cast(Long.class)))
				.leftJoin(DSL.select(STATISTICS.LAUNCH_ID, STATISTICS.S_COUNTER.as(STATISTICS_COUNTER), STATISTICS_FIELD.NAME.as(SF_NAME))
						.from(STATISTICS)
						.join(STATISTICS_FIELD)
						.on(STATISTICS.STATISTICS_FIELD_ID.eq(STATISTICS_FIELD.SF_ID))
						.where(STATISTICS_FIELD.NAME.eq(contentField))
						.asTable(STATISTICS_TABLE))
				.on(LAUNCH.ID.eq(fieldName(STATISTICS_TABLE, LAUNCH_ID).cast(Long.class)))
				.groupBy(groupingFields)
				.orderBy(deltaCounterSort)
				.fetch(), contentField);
	}

	@Override
	public List<ChartStatisticsContent> bugTrendStatistics(Filter filter, List<String> contentFields, Sort sort, int limit) {

		return BUG_TREND_STATISTICS_FETCHER.apply(dsl.with(LAUNCHES)
				.as(QueryBuilder.newBuilder(filter).with(sort).with(limit).build())
				.select(LAUNCH.ID,
						LAUNCH.NAME,
						LAUNCH.NUMBER,
						LAUNCH.START_TIME,
						fieldName(STATISTICS_TABLE, SF_NAME),
						fieldName(STATISTICS_TABLE, STATISTICS_COUNTER)
				)
				.from(LAUNCH)
				.join(LAUNCHES)
				.on(LAUNCH.ID.eq(fieldName(LAUNCHES, ID).cast(Long.class)))
				.leftJoin(DSL.select(STATISTICS.LAUNCH_ID, STATISTICS.S_COUNTER.as(STATISTICS_COUNTER), STATISTICS_FIELD.NAME.as(SF_NAME))
						.from(STATISTICS)
						.join(STATISTICS_FIELD)
						.on(STATISTICS.STATISTICS_FIELD_ID.eq(STATISTICS_FIELD.SF_ID))
						.where(STATISTICS_FIELD.NAME.in(contentFields))
						.asTable(STATISTICS_TABLE))
				.on(LAUNCH.ID.eq(fieldName(STATISTICS_TABLE, LAUNCH_ID).cast(Long.class)))
				.orderBy(WidgetSortUtils.sortingTransformer(filter.getTarget()).apply(sort, LAUNCHES))
				.fetch());

	}

	@Override
	public List<ChartStatisticsContent> launchesComparisonStatistics(Filter filter, List<String> contentFields, Sort sort, int limit) {

		List<String> executionStatisticsFields = contentFields.stream().filter(cf -> cf.contains(EXECUTIONS_KEY)).collect(toList());
		List<String> defectStatisticsFields = contentFields.stream().filter(cf -> cf.contains(DEFECTS_KEY)).collect(toList());

		return LAUNCHES_STATISTICS_FETCHER.apply(dsl.with(LAUNCHES)
				.as(QueryBuilder.newBuilder(filter).with(sort).with(limit).build())
				.select(LAUNCH.ID,
						LAUNCH.NAME,
						LAUNCH.NUMBER,
						LAUNCH.START_TIME,
						field(name(STATISTICS_TABLE, SF_NAME), String.class),
						when(field(name(STATISTICS_TABLE, SF_NAME)).equalIgnoreCase(EXECUTIONS_TOTAL),
								field(name(STATISTICS_TABLE, STATISTICS_COUNTER)).cast(Double.class)
						).otherwise(round(val(PERCENTAGE_MULTIPLIER).mul(field(name(STATISTICS_TABLE, STATISTICS_COUNTER), Integer.class))
								.div(nullif(DSL.select(DSL.sum(STATISTICS.S_COUNTER))
										.from(STATISTICS)
										.join(STATISTICS_FIELD)
										.on(STATISTICS.STATISTICS_FIELD_ID.eq(STATISTICS_FIELD.SF_ID))
										.where(STATISTICS.LAUNCH_ID.eq(LAUNCH.ID))
										.and(STATISTICS_FIELD.NAME.in(executionStatisticsFields)
												.and(STATISTICS_FIELD.NAME.notEqual(EXECUTIONS_TOTAL))), 0).cast(Double.class)), 2))
								.as(fieldName(STATISTICS_TABLE, STATISTICS_COUNTER))
				)
				.from(LAUNCH)
				.join(LAUNCHES)
				.on(LAUNCH.ID.eq(fieldName(LAUNCHES, ID).cast(Long.class)))
				.leftJoin(DSL.select(STATISTICS.LAUNCH_ID, STATISTICS.S_COUNTER.as(STATISTICS_COUNTER), STATISTICS_FIELD.NAME.as(SF_NAME))
						.from(STATISTICS)
						.join(STATISTICS_FIELD)
						.on(STATISTICS.STATISTICS_FIELD_ID.eq(STATISTICS_FIELD.SF_ID))
						.where(STATISTICS_FIELD.NAME.in(executionStatisticsFields))
						.asTable(STATISTICS_TABLE))
				.on(LAUNCH.ID.eq(fieldName(STATISTICS_TABLE, LAUNCH_ID).cast(Long.class)))
				.orderBy(WidgetSortUtils.sortingTransformer(filter.getTarget()).apply(sort, LAUNCHES))
				.unionAll(DSL.select(LAUNCH.ID,
						LAUNCH.NAME,
						LAUNCH.NUMBER,
						LAUNCH.START_TIME,
						field(name(STATISTICS_TABLE, SF_NAME), String.class),
						round(val(PERCENTAGE_MULTIPLIER).mul(field(name(STATISTICS_TABLE, STATISTICS_COUNTER), Integer.class))
								.div(nullif(DSL.select(DSL.sum(STATISTICS.S_COUNTER))
										.from(STATISTICS)
										.join(STATISTICS_FIELD)
										.on(STATISTICS.STATISTICS_FIELD_ID.eq(STATISTICS_FIELD.SF_ID))
										.where(STATISTICS.LAUNCH_ID.eq(LAUNCH.ID))
										.and(STATISTICS_FIELD.NAME.in(defectStatisticsFields)), 0).cast(Double.class)), 2)
				)
						.from(LAUNCH)
						.join(LAUNCHES)
						.on(LAUNCH.ID.eq(fieldName(LAUNCHES, ID).cast(Long.class)))
						.leftJoin(DSL.select(STATISTICS.LAUNCH_ID,
								STATISTICS.S_COUNTER.as(STATISTICS_COUNTER),
								STATISTICS_FIELD.NAME.as(SF_NAME)
						)
								.from(STATISTICS)
								.join(STATISTICS_FIELD)
								.on(STATISTICS.STATISTICS_FIELD_ID.eq(STATISTICS_FIELD.SF_ID))
								.where(STATISTICS_FIELD.NAME.in(defectStatisticsFields))
								.asTable(STATISTICS_TABLE))
						.on(LAUNCH.ID.eq(fieldName(STATISTICS_TABLE, LAUNCH_ID).cast(Long.class)))
						.orderBy(WidgetSortUtils.sortingTransformer(filter.getTarget()).apply(sort, LAUNCHES)))
				.fetch());

	}

	@Override
	public List<LaunchesDurationContent> launchesDurationStatistics(Filter filter, Sort sort, boolean isLatest, int limit) {

		return dsl.with(LAUNCHES)
				.as(QueryUtils.createQueryBuilderWithLatestLaunchesOption(filter, isLatest).with(sort).with(limit).build())
				.select(LAUNCH.ID,
						LAUNCH.NAME,
						LAUNCH.NUMBER,
						LAUNCH.STATUS,
						LAUNCH.START_TIME,
						LAUNCH.END_TIME,
						timestampDiff(LAUNCH.END_TIME, LAUNCH.START_TIME).as(DURATION)
				)
				.from(LAUNCH)
				.join(LAUNCHES)
				.on(LAUNCH.ID.eq(fieldName(LAUNCHES, ID).cast(Long.class)))
				.orderBy(WidgetSortUtils.sortingTransformer(filter.getTarget()).apply(sort, LAUNCHES))
				.fetchInto(LaunchesDurationContent.class);
	}

	@Override
	public List<NotPassedCasesContent> notPassedCasesStatistics(Filter filter, Sort sort, int limit) {

		return dsl.with(LAUNCHES)
				.as(QueryBuilder.newBuilder(filter).with(sort).with(limit).build())
				.select(LAUNCH.ID,
						LAUNCH.NAME,
						LAUNCH.NUMBER,
						LAUNCH.START_TIME,
						fieldName(STATISTICS_TABLE, STATISTICS_COUNTER),
						coalesce(round(val(PERCENTAGE_MULTIPLIER).mul(DSL.select(DSL.sum(STATISTICS.S_COUNTER))
								.from(STATISTICS)
								.join(STATISTICS_FIELD)
								.on(STATISTICS.STATISTICS_FIELD_ID.eq(STATISTICS_FIELD.SF_ID))
								.where(STATISTICS_FIELD.NAME.in(EXECUTIONS_SKIPPED, EXECUTIONS_FAILED))
								.and(STATISTICS.LAUNCH_ID.eq(LAUNCH.ID))
								.asField()
								.cast(Double.class))
								.div(nullif(field(name(STATISTICS_TABLE, STATISTICS_COUNTER), Integer.class), 0).cast(Double.class)), 2), 0)
								.as(PERCENTAGE)
				)
				.from(LAUNCH)
				.join(LAUNCHES)
				.on(LAUNCH.ID.eq(fieldName(LAUNCHES, ID).cast(Long.class)))
				.leftJoin(DSL.select(STATISTICS.LAUNCH_ID, STATISTICS.S_COUNTER.as(STATISTICS_COUNTER), STATISTICS_FIELD.NAME.as(SF_NAME))
						.from(STATISTICS)
						.join(STATISTICS_FIELD)
						.on(STATISTICS.STATISTICS_FIELD_ID.eq(STATISTICS_FIELD.SF_ID))
						.where(STATISTICS_FIELD.NAME.eq(EXECUTIONS_TOTAL))
						.asTable(STATISTICS_TABLE))
				.on(LAUNCH.ID.eq(fieldName(STATISTICS_TABLE, LAUNCH_ID).cast(Long.class)))
				.fetch(NOT_PASSED_CASES_CONTENT_RECORD_MAPPER);
	}

	@Override
	public List<LaunchesTableContent> launchesTableStatistics(Filter filter, List<String> contentFields, Sort sort, int limit) {

		Map<String, String> criteria = filter.getTarget()
				.getCriteriaHolders()
				.stream()
				.collect(Collectors.toMap(CriteriaHolder::getFilterCriteria, CriteriaHolder::getQueryCriteria));

		boolean isAttributePresent = contentFields.remove("attributes");

		List<Field<?>> selectFields = contentFields.stream()
				.filter(cf -> !cf.startsWith(STATISTICS_KEY))
				.map(cf -> field(ofNullable(criteria.get(cf)).orElseThrow(() -> new ReportPortalException(Suppliers.formattedSupplier(
						"Unknown table field - '{}'",
						cf
				).get()))))
				.collect(Collectors.toList());

		Collections.addAll(selectFields, LAUNCH.ID, fieldName(STATISTICS_TABLE, STATISTICS_COUNTER), fieldName(STATISTICS_TABLE, SF_NAME));

		if (isAttributePresent) {
			Collections.addAll(selectFields, ITEM_ATTRIBUTE.ID, ITEM_ATTRIBUTE.KEY, ITEM_ATTRIBUTE.VALUE);
		}

		List<String> statisticsFields = contentFields.stream().filter(cf -> cf.startsWith(STATISTICS_KEY)).collect(toList());

		return LAUNCHES_TABLE_FETCHER.apply(buildLaunchesTableQuery(selectFields, statisticsFields, filter, sort, limit, isAttributePresent)
				.fetch(), contentFields);

	}

	@Override
	public List<ActivityResource> activityStatistics(Filter filter, Sort sort, int limit) {

		return dsl.with(ACTIVITIES)
				.as(QueryBuilder.newBuilder(filter).with(sort).with(limit).build())
				.select(ACTIVITY.ID,
						ACTIVITY.ACTION,
						ACTIVITY.ENTITY,
						ACTIVITY.CREATION_DATE,
						ACTIVITY.DETAILS,
						ACTIVITY.PROJECT_ID,
						ACTIVITY.OBJECT_ID,
						USERS.LOGIN,
						PROJECT.NAME
				)
				.from(ACTIVITY)
				.join(ACTIVITIES)
				.on(fieldName(ACTIVITIES, ID).cast(Long.class).eq(ACTIVITY.ID))
				.join(USERS)
				.on(ACTIVITY.USER_ID.eq(USERS.ID))
				.join(PROJECT)
				.on(ACTIVITY.PROJECT_ID.eq(PROJECT.ID))
				.orderBy(WidgetSortUtils.sortingTransformer(filter.getTarget()).apply(sort, ACTIVITIES))
				.fetch()
				.map(ACTIVITY_MAPPER);

	}

	@Override
	public Map<String, List<UniqueBugContent>> uniqueBugStatistics(Filter filter, Sort sort, boolean isLatest, int limit) {

		List<UniqueBugContent> uniqueBugContents = dsl.with(LAUNCHES)
				.as(QueryUtils.createQueryBuilderWithLatestLaunchesOption(filter, isLatest).with(limit).with(sort).build())
				.select(TICKET.TICKET_ID,
						TICKET.SUBMIT_DATE,
						TICKET.URL,
						TEST_ITEM.ITEM_ID,
						TEST_ITEM.NAME,
						TEST_ITEM.DESCRIPTION,
						TEST_ITEM.LAUNCH_ID,
						USERS.LOGIN
				)
				.from(TEST_ITEM)
				.join(LAUNCHES)
				.on(fieldName(LAUNCHES, ID).cast(Long.class).eq(TEST_ITEM.LAUNCH_ID))
				.join(TEST_ITEM_RESULTS)
				.on(TEST_ITEM.ITEM_ID.eq(TEST_ITEM_RESULTS.RESULT_ID))
				.leftJoin(ISSUE)
				.on(TEST_ITEM.ITEM_ID.eq(ISSUE.ISSUE_ID))
				.leftJoin(ISSUE_TICKET)
				.on(ISSUE.ISSUE_ID.eq(ISSUE_TICKET.ISSUE_ID))
				.join(TICKET)
				.on(ISSUE_TICKET.TICKET_ID.eq(TICKET.ID))
				.join(USERS)
				.on(TICKET.SUBMITTER_ID.eq(USERS.ID))
				.fetchInto(UniqueBugContent.class);

		return uniqueBugContents.stream().collect(groupingBy(UniqueBugContent::getTicketId, LinkedHashMap::new, toList()));
	}

	@Override
	public Map<String, List<CumulativeTrendChartContent>> cumulativeTrendStatistics(Filter filter, List<String> contentFields, Sort sort,
			String attributeKey, int limit) {

		List<String> statisticsFields = contentFields.stream().filter(cf -> cf.startsWith(STATISTICS_KEY)).collect(toList());

		SelectQuery<? extends Record> selectQuery = QueryBuilder.newBuilder(filter).with(LAUNCHES_COUNT).with(sort).build();

		Map<String, List<CumulativeTrendChartContent>> accumulatedLaunches = CUMULATIVE_TREND_CHART_FETCHER.apply(dsl.select(fieldName(LAUNCHES_TABLE,
				LAUNCH_ID
				),
				fieldName(LAUNCHES_TABLE, NUMBER),
				fieldName(LAUNCHES_TABLE, NAME),
				fieldName(LAUNCHES_TABLE, START_TIME),
				fieldName(LAUNCHES_TABLE, ATTR_ID),
				fieldName(LAUNCHES_TABLE, ATTR_VALUE)
		)
				.from(dsl.with(LAUNCHES)
						.as(selectQuery)
						.selectDistinct(LAUNCH.ID.as(LAUNCH_ID),
								LAUNCH.NAME,
								LAUNCH.NUMBER,
								LAUNCH.START_TIME,
								ITEM_ATTRIBUTE.ID.as(ATTR_ID),
								ITEM_ATTRIBUTE.VALUE.as(ATTR_VALUE)
						)
						.on(LAUNCH.NAME, ITEM_ATTRIBUTE.VALUE)
						.from(LAUNCH)
						.join(LAUNCHES)
						.on(fieldName(LAUNCHES, ID).cast(Long.class).eq(LAUNCH.ID))
						.join(ITEM_ATTRIBUTE)
						.on(ITEM_ATTRIBUTE.LAUNCH_ID.eq(LAUNCH.ID))
						.where(ofNullable(attributeKey).map(ITEM_ATTRIBUTE.KEY::eq).orElseGet(ITEM_ATTRIBUTE.KEY::isNull))
						.and(ITEM_ATTRIBUTE.VALUE.in(dsl.with(LAUNCHES)
								.as(selectQuery)
								.selectDistinct(ITEM_ATTRIBUTE.VALUE)
								.from(ITEM_ATTRIBUTE)
								.join(LAUNCHES)
								.on(fieldName(LAUNCHES, ID).cast(Long.class).eq(ITEM_ATTRIBUTE.LAUNCH_ID))
								.where(ofNullable(attributeKey).map(ITEM_ATTRIBUTE.KEY::eq).orElseGet(ITEM_ATTRIBUTE.KEY::isNull))
								.limit(limit)))
						.orderBy(Lists.newArrayList(LAUNCH.NAME.sort(SortOrder.ASC),
								ITEM_ATTRIBUTE.VALUE.sort(SortOrder.DESC),
								LAUNCH.START_TIME.sort(SortOrder.DESC)
						))
						.asTable(LAUNCHES_TABLE))
				.leftJoin(DSL.select(STATISTICS.LAUNCH_ID, STATISTICS.S_COUNTER.as(STATISTICS_COUNTER), STATISTICS_FIELD.NAME.as(SF_NAME))
						.from(STATISTICS)
						.join(STATISTICS_FIELD)
						.on(STATISTICS.STATISTICS_FIELD_ID.eq(STATISTICS_FIELD.SF_ID))
						.where(STATISTICS_FIELD.NAME.in(statisticsFields))
						.asTable(STATISTICS_TABLE))
				.on(fieldName(LAUNCHES_TABLE, LAUNCH_ID).cast(Long.class).eq(fieldName(STATISTICS_TABLE, LAUNCH_ID).cast(Long.class)))
				.groupBy(fieldName(LAUNCHES_TABLE, LAUNCH_ID),
						fieldName(LAUNCHES_TABLE, NUMBER),
						fieldName(LAUNCHES_TABLE, NAME),
						fieldName(LAUNCHES_TABLE, START_TIME),
						fieldName(LAUNCHES_TABLE, ATTR_ID),
						fieldName(LAUNCHES_TABLE, ATTR_VALUE)
				)
				.orderBy(WidgetSortUtils.TO_SORT_FIELDS.apply(sort, filter.getTarget())
						.stream()
						.map(s -> WidgetSortUtils.CUSTOM_TABLE_SORT_CONVERTER.apply(LAUNCHES_TABLE, s))
						.collect(toList()))
				.fetch());

		CUMULATIVE_STATISTICS_FETCHER.accept(accumulatedLaunches,
				dsl.select(DSL.sum(STATISTICS.S_COUNTER).as(STATISTICS_COUNTER), TEST_ITEM.LAUNCH_ID, STATISTICS_FIELD.NAME)
						.from(STATISTICS)
						.join(STATISTICS_FIELD)
						.on(STATISTICS.STATISTICS_FIELD_ID.eq(STATISTICS_FIELD.SF_ID))
						.join(TEST_ITEM)
						.on(STATISTICS.ITEM_ID.eq(TEST_ITEM.ITEM_ID))
						.where(TEST_ITEM.HAS_CHILDREN.isFalse())
						.and(TEST_ITEM.RETRY_OF.isNull())
						.and(TEST_ITEM.TYPE.eq(JTestItemTypeEnum.STEP))
						.and(TEST_ITEM.LAUNCH_ID.in(accumulatedLaunches.values()
								.stream()
								.flatMap(Collection::stream)
								.map(CumulativeTrendChartContent::getId)
								.collect(toList())))
						.groupBy(TEST_ITEM.LAUNCH_ID, STATISTICS_FIELD.NAME)
						.fetch()
		);

		return accumulatedLaunches;

	}

	@Override
	public Map<String, List<ProductStatusStatisticsContent>> productStatusGroupedByFilterStatistics(Map<Filter, Sort> filterSortMapping,
			List<String> contentFields, Map<String, String> customColumns, boolean isLatest, int limit) {

		Select<? extends Record> select = filterSortMapping.entrySet()
				.stream()
				.map(f -> (Select<? extends Record>) buildFilterGroupedQuery(f.getKey(),
						isLatest,
						f.getValue(),
						limit,
						contentFields,
						customColumns
				))
				.collect(Collectors.toList())
				.stream()
				.reduce((prev, curr) -> curr = prev.unionAll(curr))
				.orElseThrow(() -> new ReportPortalException(ErrorType.BAD_REQUEST_ERROR, "Query build for Product Status Widget failed"));

		Map<String, List<ProductStatusStatisticsContent>> productStatusContent = PRODUCT_STATUS_FILTER_GROUPED_FETCHER.apply(select.fetch(),
				customColumns
		);

		productStatusContent.put(TOTAL, countFilterTotalStatistics(productStatusContent));

		return productStatusContent;
	}

	@Override
	public List<ProductStatusStatisticsContent> productStatusGroupedByLaunchesStatistics(Filter filter, List<String> contentFields,
			Map<String, String> customColumns, Sort sort, boolean isLatest, int limit) {

		List<ProductStatusStatisticsContent> productStatusStatisticsResult = PRODUCT_STATUS_LAUNCH_GROUPED_FETCHER.apply(buildLaunchGroupedQuery(filter, isLatest, sort, limit, contentFields, customColumns).fetch(),
				customColumns
		);

		if (!productStatusStatisticsResult.isEmpty()) {
			productStatusStatisticsResult.add(countLaunchTotalStatistics(productStatusStatisticsResult));
		}
		return productStatusStatisticsResult;
	}

	@Override
	public List<MostTimeConsumingTestCasesContent> mostTimeConsumingTestCasesStatistics(Filter filter) {
		return dsl.with(ITEMS)
				.as(QueryBuilder.newBuilder(filter).build())
				.select(TEST_ITEM.ITEM_ID.as(ID),
						TEST_ITEM.UNIQUE_ID,
						TEST_ITEM.NAME,
						TEST_ITEM.TYPE,
						TEST_ITEM.START_TIME,
						TEST_ITEM_RESULTS.END_TIME,
						TEST_ITEM_RESULTS.DURATION,
						TEST_ITEM_RESULTS.STATUS
				)
				.from(TEST_ITEM)
				.join(ITEMS)
				.on(fieldName(ITEMS, ID).cast(Long.class).eq(TEST_ITEM.ITEM_ID))
				.join(TEST_ITEM_RESULTS)
				.on(TEST_ITEM.ITEM_ID.eq(TEST_ITEM_RESULTS.RESULT_ID))
				.orderBy(fieldName(TEST_ITEM_RESULTS.DURATION).desc())
				.limit(20)
				.fetchInto(MostTimeConsumingTestCasesContent.class);
	}

	private SelectSeekStepN<? extends Record> buildLaunchesTableQuery(Collection<Field<?>> selectFields,
			Collection<String> statisticsFields, Filter filter, Sort sort, int limit, boolean isAttributePresent) {

		SelectOnConditionStep<? extends Record> select = dsl.with(LAUNCHES)
				.as(QueryBuilder.newBuilder(filter).with(sort).with(limit).build())
				.select(selectFields)
				.from(LAUNCH)
				.join(LAUNCHES)
				.on(LAUNCH.ID.eq(fieldName(LAUNCHES, ID).cast(Long.class)))
				.leftJoin(DSL.select(STATISTICS.LAUNCH_ID, STATISTICS.S_COUNTER.as(STATISTICS_COUNTER), STATISTICS_FIELD.NAME.as(SF_NAME))
						.from(STATISTICS)
						.join(STATISTICS_FIELD)
						.on(STATISTICS.STATISTICS_FIELD_ID.eq(STATISTICS_FIELD.SF_ID))
						.where(STATISTICS_FIELD.NAME.in(statisticsFields))
						.asTable(STATISTICS_TABLE))
				.on(LAUNCH.ID.eq(fieldName(STATISTICS_TABLE, LAUNCH_ID).cast(Long.class)))
				.join(USERS)
				.on(LAUNCH.USER_ID.eq(USERS.ID));
		if (isAttributePresent) {
			select = select.leftJoin(ITEM_ATTRIBUTE).on(LAUNCH.ID.eq(ITEM_ATTRIBUTE.LAUNCH_ID));
		}

		return select.orderBy(WidgetSortUtils.sortingTransformer(filter.getTarget()).apply(sort, LAUNCHES));

	}

	private SelectOnConditionStep<? extends Record> buildPassingRateSelect(Filter filter, Sort sort, int limit) {
		return dsl.with(LAUNCHES)
				.as(QueryBuilder.newBuilder(filter).with(sort).with(limit).build())
				.select(sum(when(fieldName(STATISTICS_TABLE, SF_NAME).cast(String.class).eq(EXECUTIONS_PASSED),
						fieldName(STATISTICS_TABLE, STATISTICS_COUNTER).cast(Integer.class)
				).otherwise(0)).as(PASSED), sum(when(fieldName(STATISTICS_TABLE, SF_NAME).cast(String.class).eq(EXECUTIONS_TOTAL),
						fieldName(STATISTICS_TABLE, STATISTICS_COUNTER).cast(Integer.class)
				).otherwise(0)).as(TOTAL))
				.from(LAUNCH)
				.join(LAUNCHES)
				.on(LAUNCH.ID.eq(fieldName(LAUNCHES, ID).cast(Long.class)))
				.leftJoin(DSL.select(STATISTICS.LAUNCH_ID, STATISTICS.S_COUNTER.as(STATISTICS_COUNTER), STATISTICS_FIELD.NAME.as(SF_NAME))
						.from(STATISTICS)
						.join(STATISTICS_FIELD)
						.on(STATISTICS.STATISTICS_FIELD_ID.eq(STATISTICS_FIELD.SF_ID))
						.where(STATISTICS_FIELD.NAME.in(EXECUTIONS_PASSED, EXECUTIONS_TOTAL))
						.asTable(STATISTICS_TABLE))
				.on(LAUNCH.ID.eq(fieldName(STATISTICS_TABLE, LAUNCH_ID).cast(Long.class)));

	}

	private SelectSeekStepN<? extends Record> buildFilterGroupedQuery(Filter filter, boolean isLatest, Sort sort, int limit,
			Collection<String> contentFields, Map<String, String> customColumns) {

		List<Field<?>> fields = Lists.newArrayList(LAUNCH.ID,
				LAUNCH.NAME,
				LAUNCH.NUMBER,
				LAUNCH.START_TIME,
				LAUNCH.STATUS,
				fieldName(STATISTICS_TABLE, SF_NAME),
				fieldName(STATISTICS_TABLE, STATISTICS_COUNTER),
				round(val(PERCENTAGE_MULTIPLIER).mul(dsl.select(sum(STATISTICS.S_COUNTER))
						.from(STATISTICS)
						.join(STATISTICS_FIELD)
						.onKey()
						.where(STATISTICS_FIELD.NAME.eq(EXECUTIONS_PASSED).and(STATISTICS.LAUNCH_ID.eq(LAUNCH.ID)))
						.asField()
						.cast(Double.class))
						.div(nullif(dsl.select(sum(STATISTICS.S_COUNTER))
								.from(STATISTICS)
								.join(STATISTICS_FIELD)
								.onKey()
								.where(STATISTICS_FIELD.NAME.eq(EXECUTIONS_TOTAL).and(STATISTICS.LAUNCH_ID.eq(LAUNCH.ID)))
								.asField(), 0)), 2).as(PASSING_RATE),
				timestampDiff(LAUNCH.END_TIME, LAUNCH.START_TIME).as(DURATION),
				DSL.selectDistinct(FILTER.NAME).from(FILTER).where(FILTER.ID.eq(filter.getId())).asField(FILTER_NAME)
		);

		fields.addAll(WidgetSortUtils.fieldTransformer(filter.getTarget()).apply(sort, LAUNCHES));

		return buildProductStatusQuery(filter, isLatest, sort, limit, fields, contentFields, customColumns).groupBy(fields)
				.orderBy(WidgetSortUtils.sortingTransformer(filter.getTarget()).apply(sort, LAUNCHES));

	}

	private SelectSeekStepN<? extends Record> buildLaunchGroupedQuery(Filter filter, boolean isLatest, Sort sort, int limit,
			Collection<String> contentFields, Map<String, String> customColumns) {

		List<Field<?>> fields = Lists.newArrayList(LAUNCH.ID,
				LAUNCH.NAME,
				LAUNCH.NUMBER,
				LAUNCH.START_TIME,
				LAUNCH.STATUS,
				fieldName(STATISTICS_TABLE, SF_NAME),
				fieldName(STATISTICS_TABLE, STATISTICS_COUNTER),
				round(val(PERCENTAGE_MULTIPLIER).mul(dsl.select(sum(STATISTICS.S_COUNTER))
						.from(STATISTICS)
						.join(STATISTICS_FIELD)
						.onKey()
						.where(STATISTICS_FIELD.NAME.eq(EXECUTIONS_PASSED).and(STATISTICS.LAUNCH_ID.eq(LAUNCH.ID)))
						.asField()
						.cast(Double.class))
						.div(nullif(dsl.select(sum(STATISTICS.S_COUNTER))
								.from(STATISTICS)
								.join(STATISTICS_FIELD)
								.onKey()
								.where(STATISTICS_FIELD.NAME.eq(EXECUTIONS_TOTAL).and(STATISTICS.LAUNCH_ID.eq(LAUNCH.ID)))
								.asField(), 0)), 2).as(PASSING_RATE),
				timestampDiff(LAUNCH.END_TIME, LAUNCH.START_TIME).as(DURATION)
		);

		return buildProductStatusQuery(filter,
				isLatest,
				sort,
				limit,
				fields,
				contentFields,
				customColumns
<<<<<<< HEAD
		).orderBy(WidgetSortUtils.sortingTransformer(filter.getTarget()).apply(sort, LAUNCHES));
=======
		).orderBy(WidgetSortUtils.TO_SORT_FIELDS.apply(sort, filter.getTarget()));
>>>>>>> 1cbd2916
	}

	private SelectOnConditionStep<? extends Record> buildProductStatusQuery(Filter filter, boolean isLatest, Sort sort, int limit,
			Collection<Field<?>> fields, Collection<String> contentFields, Map<String, String> customColumns) {

		List<Condition> conditions = customColumns.values()
				.stream()
				.map(customColumn -> ofNullable(customColumn).map(ITEM_ATTRIBUTE.KEY::eq).orElseGet(ITEM_ATTRIBUTE.KEY::isNull))
				.collect(Collectors.toList());

		Optional<Condition> combinedTagCondition = conditions.stream().reduce((prev, curr) -> curr = prev.or(curr));

		List<String> statisticsFields = contentFields.stream().filter(cf -> cf.startsWith(STATISTICS_KEY)).collect(toList());

		if (combinedTagCondition.isPresent()) {
			Collections.addAll(fields, fieldName(ATTR_TABLE, ATTR_ID), fieldName(ATTR_TABLE, ATTR_VALUE), fieldName(ATTR_TABLE, ATTR_KEY));
			return getProductStatusSelect(filter, isLatest, sort, limit, fields, statisticsFields).leftJoin(DSL.select(ITEM_ATTRIBUTE.ID.as(
					ATTR_ID),
					ITEM_ATTRIBUTE.VALUE.as(ATTR_VALUE),
					ITEM_ATTRIBUTE.KEY.as(ATTR_KEY),
					ITEM_ATTRIBUTE.LAUNCH_ID.as(LAUNCH_ID)
			).from(ITEM_ATTRIBUTE).where(combinedTagCondition.get()).asTable(ATTR_TABLE))
					.on(LAUNCH.ID.eq(fieldName(ATTR_TABLE, LAUNCH_ID).cast(Long.class)));
		} else {
			return getProductStatusSelect(filter, isLatest, sort, limit, fields, statisticsFields);
		}
	}

	private SelectOnConditionStep<? extends Record> getProductStatusSelect(Filter filter, boolean isLatest, Sort sort, int limit,
			Collection<Field<?>> fields, Collection<String> contentFields) {
		return dsl.with(LAUNCHES)
				.as(QueryUtils.createQueryBuilderWithLatestLaunchesOption(filter, isLatest).with(sort).with(limit).build())
				.select(fields)
				.from(LAUNCH)
				.join(LAUNCHES)
				.on(LAUNCH.ID.eq(fieldName(LAUNCHES, ID).cast(Long.class)))
				.leftJoin(DSL.select(STATISTICS.LAUNCH_ID, STATISTICS.S_COUNTER.as(STATISTICS_COUNTER), STATISTICS_FIELD.NAME.as(SF_NAME))
						.from(STATISTICS)
						.join(STATISTICS_FIELD)
						.on(STATISTICS.STATISTICS_FIELD_ID.eq(STATISTICS_FIELD.SF_ID))
						.where(STATISTICS_FIELD.NAME.in(contentFields))
						.asTable(STATISTICS_TABLE))
				.on(LAUNCH.ID.eq(fieldName(STATISTICS_TABLE, LAUNCH_ID).cast(Long.class)));
	}

	private ProductStatusStatisticsContent countLaunchTotalStatistics(List<ProductStatusStatisticsContent> launchesStatisticsResult) {
		Map<String, Integer> total = launchesStatisticsResult.stream()
				.flatMap(lsc -> lsc.getValues().entrySet().stream())
				.collect(Collectors.groupingBy(entry -> (entry.getKey()), summingInt(entry -> Integer.parseInt(entry.getValue()))));

		Double averagePassingRate = launchesStatisticsResult.stream()
				.collect(averagingDouble(lsc -> ofNullable(lsc.getPassingRate()).orElse(0D)));

		ProductStatusStatisticsContent launchesStatisticsContent = new ProductStatusStatisticsContent();
		launchesStatisticsContent.setTotalStatistics(total);

		Double roundedAveragePassingRate = BigDecimal.valueOf(averagePassingRate).setScale(2, RoundingMode.HALF_UP).doubleValue();
		launchesStatisticsContent.setAveragePassingRate(roundedAveragePassingRate);

		return launchesStatisticsContent;
	}

	private List<ProductStatusStatisticsContent> countFilterTotalStatistics(
			Map<String, List<ProductStatusStatisticsContent>> launchesStatisticsResult) {
		Map<String, Integer> total = launchesStatisticsResult.values()
				.stream()
				.flatMap(Collection::stream)
				.flatMap(lsc -> lsc.getValues().entrySet().stream())
				.collect(Collectors.groupingBy(entry -> (entry.getKey()), summingInt(entry -> Integer.parseInt(entry.getValue()))));

		Double averagePassingRate = launchesStatisticsResult.values()
				.stream()
				.flatMap(Collection::stream)
				.collect(averagingDouble(lsc -> ofNullable(lsc.getPassingRate()).orElse(0D)));

		ProductStatusStatisticsContent launchesStatisticsContent = new ProductStatusStatisticsContent();
		launchesStatisticsContent.setTotalStatistics(total);

		Double roundedAveragePassingRate = BigDecimal.valueOf(averagePassingRate).setScale(2, RoundingMode.HALF_UP).doubleValue();
		launchesStatisticsContent.setAveragePassingRate(roundedAveragePassingRate);

		return Lists.newArrayList(launchesStatisticsContent);
	}

}<|MERGE_RESOLUTION|>--- conflicted
+++ resolved
@@ -128,16 +128,6 @@
 						.on(LAUNCH.ID.eq(fieldName(LAUNCHES, ID).cast(Long.class)))
 						.join(TEST_ITEM)
 						.on(LAUNCH.ID.eq(TEST_ITEM.LAUNCH_ID))
-<<<<<<< HEAD
-						.join(TEST_ITEM_RESULTS)
-						.on(TEST_ITEM.ITEM_ID.eq(TEST_ITEM_RESULTS.RESULT_ID))
-						.join(STATISTICS)
-						.on(TEST_ITEM.ITEM_ID.eq(STATISTICS.ITEM_ID))
-						.join(STATISTICS_FIELD)
-						.on(STATISTICS.STATISTICS_FIELD_ID.eq(STATISTICS_FIELD.SF_ID))
-						.where(itemTypeStepCondition(includeMethods))
-						.and(TEST_ITEM.LAUNCH_ID.in(dsl.select(field(name(LAUNCHES, ID)).cast(Long.class)).from(name(LAUNCHES))))
-=======
 						.join(dsl.select(STATISTICS.ITEM_ID,
 								sum(when(STATISTICS_FIELD.NAME.eq(criteria), 1).otherwise(ZERO_QUERY_VALUE)).as(CRITERIA_FLAG)
 						)
@@ -149,7 +139,6 @@
 								.asTable(CRITERIA_TABLE))
 						.on(TEST_ITEM.ITEM_ID.eq(fieldName(CRITERIA_TABLE, ITEM_ID).cast(Long.class)))
 						.where(itemTypeStepCondition(includeMethods))
->>>>>>> 1cbd2916
 						.and(TEST_ITEM.HAS_CHILDREN.eq(false))
 						.groupBy(TEST_ITEM.UNIQUE_ID, TEST_ITEM.NAME))
 				.select()
@@ -903,11 +892,7 @@
 				fields,
 				contentFields,
 				customColumns
-<<<<<<< HEAD
 		).orderBy(WidgetSortUtils.sortingTransformer(filter.getTarget()).apply(sort, LAUNCHES));
-=======
-		).orderBy(WidgetSortUtils.TO_SORT_FIELDS.apply(sort, filter.getTarget()));
->>>>>>> 1cbd2916
 	}
 
 	private SelectOnConditionStep<? extends Record> buildProductStatusQuery(Filter filter, boolean isLatest, Sort sort, int limit,
