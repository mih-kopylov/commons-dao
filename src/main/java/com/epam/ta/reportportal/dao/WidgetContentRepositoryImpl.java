--- conflicted
+++ resolved
@@ -189,8 +189,7 @@
 						.add(fieldName(DEFECTS_PRODUCT_BUG_TOTAL))
 						.add(fieldName(DEFECTS_SYSTEM_ISSUE_TOTAL)), 0).cast(Double.class)), 2);
 
-		return dsl.select(
-				fieldName(LAUNCH.ID),
+		return dsl.select(fieldName(LAUNCH.ID),
 				fieldName(LAUNCH.NUMBER),
 				fieldName(LAUNCH.START_TIME),
 				fieldName(LAUNCH.NAME),
@@ -222,8 +221,7 @@
 				.map(order -> field(name(order.getProperty())).sort(order.getDirection().isDescending() ? SortOrder.DESC : SortOrder.ASC))
 				.collect(Collectors.toList())).orElseGet(Collections::emptyList);
 
-		return dsl.select(
-				fieldName(LAUNCH.ID),
+		return dsl.select(fieldName(LAUNCH.ID),
 				fieldName(LAUNCH.NUMBER),
 				fieldName(LAUNCH.START_TIME),
 				fieldName(LAUNCH.NAME),
@@ -242,7 +240,9 @@
 				.orElseThrow(() -> new ReportPortalException(ErrorType.BAD_REQUEST_ERROR, "Content fields should not be empty"))
 				.as(TOTAL);
 
-		Collections.addAll(fields, sumField, fieldName(LAUNCH.ID),
+		Collections.addAll(fields,
+				sumField,
+				fieldName(LAUNCH.ID),
 				fieldName(LAUNCH.NAME),
 				fieldName(LAUNCH.NUMBER),
 				fieldName(LAUNCH.START_TIME)
@@ -268,7 +268,8 @@
 				.flatMap(List::stream)
 				.collect(toList());
 
-		Collections.addAll(statisticsFields, fieldName(LAUNCH.ID),
+		Collections.addAll(statisticsFields,
+				fieldName(LAUNCH.ID),
 				fieldName(LAUNCH.NAME),
 				fieldName(LAUNCH.NUMBER),
 				fieldName(LAUNCH.START_TIME)
@@ -283,8 +284,7 @@
 	@Override
 	public List<LaunchesDurationContent> launchesDurationStatistics(Filter filter, Sort sort, boolean isLatest, int limit) {
 
-		return dsl.select(
-				fieldName(LAUNCH.ID),
+		return dsl.select(fieldName(LAUNCH.ID),
 				fieldName(LAUNCH.NAME),
 				fieldName(LAUNCH.NUMBER),
 				fieldName(LAUNCH.STATUS),
@@ -298,8 +298,7 @@
 	@Override
 	public List<NotPassedCasesContent> notPassedCasesStatistics(Filter filter, Sort sort, int limit) {
 
-		return dsl.select(
-				fieldName(LAUNCH.ID),
+		return dsl.select(fieldName(LAUNCH.ID),
 				fieldName(LAUNCH.NUMBER),
 				fieldName(LAUNCH.START_TIME),
 				fieldName(LAUNCH.NAME),
@@ -340,7 +339,11 @@
 		List<UniqueBugContent> uniqueBugContents = dsl.select(TICKET.TICKET_ID,
 				TICKET.SUBMIT_DATE,
 				TICKET.URL,
-				TEST_ITEM.ITEM_ID, TEST_ITEM.NAME, TEST_ITEM.DESCRIPTION, USERS.LOGIN, fieldName(LAUNCHES_SUB_QUERY, ID)
+				TEST_ITEM.ITEM_ID,
+				TEST_ITEM.NAME,
+				TEST_ITEM.DESCRIPTION,
+				USERS.LOGIN,
+				fieldName(LAUNCHES_SUB_QUERY, ID)
 
 		)
 				.from(QueryBuilder.newBuilder(filter).with(limit).with(sort).with(isLatest).build().asTable(LAUNCHES_SUB_QUERY))
@@ -406,7 +409,8 @@
 
 		List<Field<?>> fields = buildFieldsFromContentFields(contentFields);
 
-		Collections.addAll(fields, fieldName(LAUNCHES_SUB_QUERY, ID),
+		Collections.addAll(fields,
+				fieldName(LAUNCHES_SUB_QUERY, ID),
 				fieldName(LAUNCH.NUMBER),
 				fieldName(LAUNCHES_SUB_QUERY, NAME),
 				fieldName(LAUNCH.START_TIME),
@@ -477,14 +481,9 @@
 				fieldName(TEST_ITEM.START_TIME),
 				fieldName(TEST_ITEM_RESULTS.END_TIME),
 				fieldName(TEST_ITEM_RESULTS.DURATION),
-<<<<<<< HEAD
-				fieldName(SUBQUERY_TEST_ITEM_STATUS)
-		).from(QueryBuilder.newBuilder(filter).with(20).build())
-=======
 				fieldName(TEST_ITEM_RESULTS.STATUS)
 		)
 				.from(QueryBuilder.newBuilder(filter).with(20).build())
->>>>>>> 7f66e926
 				.orderBy(fieldName(TEST_ITEM_RESULTS.DURATION).desc())
 				.fetchInto(MostTimeConsumingTestCasesContent.class);
 	}
