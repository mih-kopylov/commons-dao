/*
 * Copyright (C) 2018 EPAM Systems
 *
 * Licensed under the Apache License, Version 2.0 (the "License");
 * you may not use this file except in compliance with the License.
 * You may obtain a copy of the License at
 *
 * http://www.apache.org/licenses/LICENSE-2.0
 *
 * Unless required by applicable law or agreed to in writing, software
 * distributed under the License is distributed on an "AS IS" BASIS,
 * WITHOUT WARRANTIES OR CONDITIONS OF ANY KIND, either express or implied.
 * See the License for the specific language governing permissions and
 * limitations under the License.
 */
package com.epam.ta.reportportal.dao;

import com.epam.ta.reportportal.entity.integration.Integration;
import com.epam.ta.reportportal.entity.integration.IntegrationType;
import org.springframework.data.jpa.repository.Modifying;
import org.springframework.data.jpa.repository.Query;
import org.springframework.data.repository.query.Param;

import java.util.List;
import java.util.Optional;

/**
 * @author Ivan Budayeu
 * @author Andrei Varabyeu
 */
public interface IntegrationRepository extends ReportPortalRepository<Integration, Long>, IntegrationRepositoryCustom {

	/**
	 * Retrieve integration by ID and project ID
	 *
	 * @param id        ID of integrations
	 * @param projectId ID of project
	 * @return Optional of integration
	 */
	Optional<Integration> findByIdAndProjectId(Long id, Long projectId);

	/**
	 * Retrieve given project's integrations
	 *
	 * @param projectId ID of project
	 * @return Found integrations
	 */
	List<Integration> findAllByProjectId(Long projectId);

	/**
	 * Retrieve all {@link Integration} by project ID and integration type
	 *
	 * @param projectId       {@link com.epam.ta.reportportal.entity.project.Project#id}
	 * @param integrationType {@link IntegrationType}
	 * @return The {@link List} of the {@link Integration}
	 */
	List<Integration> findAllByProjectIdAndType(Long projectId, IntegrationType integrationType);

	/**
	 * Delete all {@link Integration} by integration type ID
	 *
	 * @param typeId {@link IntegrationType#id}
	 */
<<<<<<< HEAD
	void deleteAllByTypeId(Long typeId);
=======
	@Query(value = "DELETE FROM integration WHERE type = :typeId", nativeQuery = true)
	void deleteAllByIntegrationTypeId(@Param("typeId") Long typeId);
>>>>>>> c55add32

	/**
	 * Retrieve all {@link Integration} with {@link Integration#project} == null by integration type
	 *
	 * @param integrationType {@link Integration#type}
	 * @return @return The {@link List} of the {@link Integration}
	 */
	@Query(value = "SELECT i FROM Integration i WHERE i.project IS NULL AND i.type = :integrationType")
	List<Integration> findAllGlobalByType(@Param("integrationType") IntegrationType integrationType);

	/**
	 * Find BTS integration by BTS url, BTS project name and Report Portal project id
	 *
	 * @param url        Bug Tracking System url
	 * @param btsProject Bug Tracking System project name
	 * @param projectId  {@link com.epam.ta.reportportal.entity.project.Project#id}
	 * @return The {@link Integration} wrapped in the {@link Optional}
	 */
	@Query(value = "SELECT i.id, i.enabled, i.project_id, i.creation_date, i.params, i.type, 0 as clazz_ FROM integration i"
			+ " WHERE (params->'params'->>'url' = :url AND params->'params'->>'project' = :btsProject"
			+ " AND i.project_id = :projectId) LIMIT 1", nativeQuery = true)
	Optional<Integration> findProjectBtsByUrlAndLinkedProject(@Param("url") String url, @Param("btsProject") String btsProject,
			@Param("projectId") Long projectId);

	/**
	 * Find BTS integration by BTS url, BTS project name and {@link Integration#project} == null
	 *
	 * @param url        Bug Tracking System url
	 * @param btsProject Bug Tracking System project name
	 * @return The {@link Integration} wrapped in the {@link Optional}
	 */
	@Query(value = "SELECT i.id, i.enabled, i.project_id, i.creation_date, i.params, i.type FROM integration i "
			+ " WHERE params->'params'->>'url' = :url AND i.params->'params'->>'project' = :btsProject AND i.project_id IS NULL", nativeQuery = true)
	Optional<Integration> findGlobalBtsByUrlAndLinkedProject(@Param("url") String url, @Param("btsProject") String btsProject);

	/**
	 * Update {@link Integration#enabled} by integration ID
	 *
	 * @param enabled       Enabled state flag
	 * @param integrationId {@link Integration#id}
	 */
	@Modifying
	@Query(value = "UPDATE integration SET enabled = :enabled WHERE id = :integrationId", nativeQuery = true)
	void updateEnabledStateById(@Param("enabled") boolean enabled, @Param("integrationId") Long integrationId);

	/**
	 * Update {@link Integration#enabled} of all integrations by integration type id
	 *
	 * @param enabled           Enabled state flag
	 * @param integrationTypeId {@link IntegrationType#id}
	 */
	@Modifying
	@Query(value = "UPDATE integration SET enabled = :enabled WHERE type = :integrationTypeId", nativeQuery = true)
	void updateEnabledStateByIntegrationTypeId(@Param("enabled") boolean enabled, @Param("integrationTypeId") Long integrationTypeId);
}<|MERGE_RESOLUTION|>--- conflicted
+++ resolved
@@ -61,12 +61,8 @@
 	 *
 	 * @param typeId {@link IntegrationType#id}
 	 */
-<<<<<<< HEAD
-	void deleteAllByTypeId(Long typeId);
-=======
 	@Query(value = "DELETE FROM integration WHERE type = :typeId", nativeQuery = true)
 	void deleteAllByIntegrationTypeId(@Param("typeId") Long typeId);
->>>>>>> c55add32
 
 	/**
 	 * Retrieve all {@link Integration} with {@link Integration#project} == null by integration type
