--- conflicted
+++ resolved
@@ -78,20 +78,15 @@
     WHILE stepcounter < 8
     LOOP
       --
-<<<<<<< HEAD
+
+      IF launchcounter = 1 AND stepcounter > 3
+      THEN
+        launchcounter = launchcounter + 1;
+        CONTINUE;
+      END IF;
+
       INSERT INTO test_item (name, uuid, type, start_time, description, last_modified, unique_id, parent_id, launch_id)
       VALUES ('Step', 'uuid 3_' || launchcounter, 'STEP', now(), 'description', now(), 'unqIdSTEP' || launchcounter, cur_item_id, launchcounter);
-=======
-
-      IF launchcounter = 1 AND stepcounter > 3
-      THEN
-        launchcounter = launchcounter + 1;
-        CONTINUE;
-      END IF;
-
-      INSERT INTO test_item (name, type, start_time, description, last_modified, unique_id, parent_id, launch_id)
-      VALUES ('Step', 'STEP', now(), 'description', now(), 'unqIdSTEP' || launchcounter, cur_item_id, launchcounter);
->>>>>>> 95c8678a
       cur_step_id = (SELECT currval(pg_get_serial_sequence('test_item', 'item_id')));
 
       IF stepcounter % 2 = 0
