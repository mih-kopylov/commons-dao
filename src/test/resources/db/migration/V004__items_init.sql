--- conflicted
+++ resolved
@@ -113,85 +113,16 @@
 
                     INSERT INTO test_item_results (result_id, status, duration, end_time) VALUES (cur_step_id, 'IN_PROGRESS', 0.35, now());
 
-<<<<<<< HEAD
                     IF stepcounter = 1
-=======
-    WHILE stepcounter < 8
-    LOOP
-      --
-
-      IF launchcounter = 1 AND stepcounter > 3
-      THEN
-        launchcounter = launchcounter + 1;
-        CONTINUE;
-      END IF;
-
-      INSERT INTO test_item (name, uuid, type, start_time, description, last_modified, unique_id, parent_id, launch_id)
-      VALUES ('Step', 'uuid 3_' || launchcounter, 'STEP', now(), 'description', now(), 'unqIdSTEP' || launchcounter, cur_item_id, launchcounter);
-      cur_step_id = (SELECT currval(pg_get_serial_sequence('test_item', 'item_id')));
-
-      IF stepcounter % 2 = 0
-      THEN
-        INSERT INTO item_attribute (key, value, item_id, launch_id, system)
-        VALUES ('step', 'value' || cur_step_id, cur_step_id, NULL, TRUE);
-
-      ELSE
-        INSERT INTO item_attribute (key, value, item_id, launch_id, system)
-        VALUES ('step', 'value' || cur_step_id, cur_step_id, NULL, FALSE);
-      END IF;
-
-      IF cur_step_id = 3
-      THEN
-        PERFORM logs_init();
-      END IF;
-
-      UPDATE test_item
-      SET path = cast(cur_suite_id AS TEXT) || cast(cast(cur_item_id AS TEXT) AS LTREE) || cast(cur_step_id AS TEXT)
-      WHERE item_id = cur_step_id;
-
-      INSERT INTO test_item_results (result_id, status, duration, end_time) VALUES (cur_step_id, 'IN_PROGRESS', 0.35, now());
-
-      IF stepcounter = 1
-      THEN
-        UPDATE test_item_results SET status = 'FAILED' WHERE result_id = cur_step_id;
-        INSERT INTO issue (issue_id, issue_type, auto_analyzed, issue_description) VALUES (cur_step_id, 1, FALSE, 'issue description');
+                    THEN
+                        UPDATE test_item_results SET status = 'FAILED' WHERE result_id = cur_step_id;
+                        INSERT INTO issue (issue_id, issue_type, auto_analyzed, issue_description)
+                        VALUES (cur_step_id, 1, FALSE, 'issue description');
 
         INSERT INTO ticket (ticket_id, submitter_id, submit_date, bts_url, bts_project, url)
         VALUES (concat('ticket_id_', cur_step_id), 1, now(), 'jira.com', 'project',
                 concat('http://example.com/tickets/ticket_id_', cur_step_id));
         INSERT INTO issue_ticket (issue_id, ticket_id) VALUES (cur_step_id, (SELECT currval(pg_get_serial_sequence('ticket', 'id'))));
-
-        INSERT INTO pattern_template_test_item (pattern_id, item_id) VALUES (1, cur_step_id);
-      END IF;
-
-      IF stepcounter = 2
-      THEN
-        UPDATE test_item SET last_modified = '2018-11-08 12:00:00' WHERE item_id = cur_step_id;
-        INSERT INTO pattern_template_test_item (pattern_id, item_id) VALUES (2, cur_step_id);
-        INSERT INTO pattern_template_test_item (pattern_id, item_id) VALUES (3, cur_step_id);
-      END IF;
-
-      IF stepcounter = 3
-      THEN
-        UPDATE test_item SET last_modified = now() - make_interval(days := 14) WHERE item_id = cur_step_id;
-        INSERT INTO pattern_template_test_item (pattern_id, item_id) VALUES (3, cur_step_id);
-      END IF;
-      stepcounter = stepcounter + 1;
-    END LOOP;
-    stepcounter = 1;
-
-    IF stepcounter > 3
->>>>>>> a530f1c5
-                    THEN
-                        UPDATE test_item_results SET status = 'FAILED' WHERE result_id = cur_step_id;
-                        INSERT INTO issue (issue_id, issue_type, auto_analyzed, issue_description)
-                        VALUES (cur_step_id, 1, FALSE, 'issue description');
-
-                        INSERT INTO ticket (ticket_id, submitter_id, submit_date, bts_url, bts_project, url)
-                        VALUES (concat('ticket_id_', cur_step_id), 1, now(), 'jira.com', 'project',
-                                concat('http://example.com/tickets/ticket_id_', cur_step_id));
-                        INSERT INTO issue_ticket (issue_id, ticket_id)
-                        VALUES (cur_step_id, (SELECT currval(pg_get_serial_sequence('ticket', 'id'))));
 
                         INSERT INTO pattern_template_test_item (pattern_id, item_id) VALUES (1, cur_step_id);
                     END IF;
@@ -288,16 +219,6 @@
 
     functionresult := (SELECT retries_statistics(launchcounter - 1));
 
-<<<<<<< HEAD
-    INSERT INTO test_item (name, uuid, type, start_time, description, last_modified, unique_id, parent_id, launch_id)
-    VALUES ('Step', 'uuid 6_' || launchcounter, 'STEP', now(), 'Descendant', now(), 'unqIdSTEP_R' || launchcounter - 1, 5, 1);
-    cur_step_id = (SELECT currval(pg_get_serial_sequence('test_item', 'item_id')));
-    UPDATE test_item SET path = cast('1.2.5.' || cast(cur_step_id AS TEXT) AS LTREE) WHERE item_id = cur_step_id;
-    UPDATE test_item SET has_children = true WHERE item_id = 5;
-    UPDATE test_item_results SET status = 'FAILED' WHERE result_id = 5;
-    INSERT INTO test_item_results (result_id, status, duration, end_time)
-    VALUES ((SELECT currval(pg_get_serial_sequence('test_item', 'item_id'))), 'FAILED', 0.35, now());
-=======
   INSERT INTO test_item (name, uuid, type, start_time, description, last_modified, unique_id, parent_id, launch_id)
   VALUES ('Step', 'uuid 6_' || launchcounter, 'STEP', now(), 'Descendant', now(), 'unqIdSTEP_R' || launchcounter - 1, 5, 1);
   cur_step_id = (SELECT currval(pg_get_serial_sequence('test_item', 'item_id')));
@@ -306,7 +227,6 @@
   UPDATE test_item_results SET status = 'FAILED' WHERE result_id = 5;
   INSERT INTO test_item_results (result_id, status, duration, end_time)
   VALUES ((SELECT currval(pg_get_serial_sequence('test_item', 'item_id'))), 'FAILED', 0.35, now());
->>>>>>> a530f1c5
 END;
 $$
     LANGUAGE plpgsql;
