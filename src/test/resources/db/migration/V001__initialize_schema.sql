--- conflicted
+++ resolved
@@ -1351,9 +1351,8 @@
     -- Project configurations
 
     INSERT INTO issue_type_project (project_id, issue_type_id) VALUES
-<<<<<<< HEAD
-    (superadminProject, 1), (superadminProject, 2), (superadminProject, 3), (superadminProject, 4), (superadminProject, 5),
-    (defaultProject, 1),(defaultProject, 2),(defaultProject, 3),(defaultProject, 4),(defaultProject, 5);
+    (superadminproject, 1), (superadminproject, 2), (superadminproject, 3), (superadminproject, 4), (superadminproject, 5),
+    (defaultproject, 1),(defaultproject, 2),(defaultproject, 3),(defaultproject, 4),(defaultproject, 5);
 
     INSERT INTO project_attribute (attribute_id, value, project_id) VALUES (1, '1 day', defaultProject), (1, '1 day', superadminProject);
     INSERT INTO project_attribute (attribute_id, value, project_id) VALUES (2, '3 months', defaultProject), (2, '3 months', superadminProject);
@@ -1367,31 +1366,5 @@
     INSERT INTO project_attribute (attribute_id, value, project_id) VALUES (10, false, defaultProject), (10, false, superadminProject);
     INSERT INTO project_attribute (attribute_id, value, project_id) VALUES (11, 'LAUNCH_NAME', defaultProject), (11, 'LAUNCH_NAME', superadminProject);
 
-=======
-    (superadminproject, 1), (superadminproject, 2), (superadminproject, 3), (superadminproject, 4), (superadminproject, 5),
-    (defaultproject, 1),(defaultproject, 2),(defaultproject, 3),(defaultproject, 4),(defaultproject, 5);
-
-    INSERT INTO integration (project_id, type, enabled, creation_date) VALUES (superadminproject, rally, FALSE, now()), (defaultproject, rally, FALSE, now());
-    INSERT INTO integration (project_id, type, enabled, creation_date) VALUES (superadminproject, jira, FALSE, now()), (defaultproject, jira, FALSE, now());
-
-    INSERT INTO project_attribute (attribute_id, value, project_id) VALUES (1, '1 day', defaultproject), (1, '1 day', superadminproject);
-    INSERT INTO project_attribute (attribute_id, value, project_id) VALUES (2, '3 months', defaultproject), (2, '3 months', superadminproject);
-    INSERT INTO project_attribute (attribute_id, value, project_id) VALUES (3, '2 weeks', defaultproject), (3, '2 weeks', superadminproject);
-    INSERT INTO project_attribute (attribute_id, value, project_id) VALUES (4, '2 weeks', defaultproject), (4, '2 weeks', superadminproject);
-    INSERT INTO project_attribute (attribute_id, value, project_id) VALUES (5, 7, defaultproject), (5, 7, superadminproject);
-    INSERT INTO project_attribute (attribute_id, value, project_id) VALUES (6, 1, defaultproject), (6, 1, superadminproject);
-    INSERT INTO project_attribute (attribute_id, value, project_id) VALUES (7, 80, defaultproject), (7, 80, superadminproject);
-    INSERT INTO project_attribute (attribute_id, value, project_id) VALUES (8, 2, defaultproject), (8, 2, superadminproject);
-    INSERT INTO project_attribute (attribute_id, value, project_id) VALUES (9, FALSE, defaultproject), (9, FALSE, superadminproject);
-    INSERT INTO project_attribute (attribute_id, value, project_id) VALUES (10, FALSE, defaultproject), (10, FALSE, superadminproject);
-    INSERT INTO project_attribute (attribute_id, value, project_id) VALUES (11, 'LAUNCH_NAME', defaultproject), (11, 'LAUNCH_NAME', superadminproject);
-
-    INSERT INTO integration (project_id, type, enabled, params)
-      VALUES (defaultproject, email, FALSE, '{"params": {"rules": [{"recipients": ["OWNER"], "fromAddress": "Auto_EPM-RPP_Notifications@epam.com", "launchStatsRule": "always"}]}}');
-
-    INSERT INTO integration (project_id, type, enabled, params)
-      VALUES (superadminproject, email, FALSE, '{"params": {"rules": [{"recipients": ["OWNER"], "fromAddress": "Auto_EPM-RPP_Notifications@epam.com", "launchStatsRule": "always"}]}}');
-
->>>>>>> cfa78c69
 END
 $$;