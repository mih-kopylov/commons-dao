--- conflicted
+++ resolved
@@ -26,15 +26,19 @@
 
 CREATE EXTENSION IF NOT EXISTS ltree;
 
-CREATE TABLE server_settings (
-  id    SMALLSERIAL CONSTRAINT server_settings_id PRIMARY KEY,
+CREATE TABLE server_settings
+(
+  id    SMALLSERIAL
+    CONSTRAINT server_settings_id PRIMARY KEY,
   key   VARCHAR NOT NULL UNIQUE,
   value VARCHAR
 );
 
 ---------------------------- Project and users ------------------------------------
-CREATE TABLE project (
-  id            BIGSERIAL CONSTRAINT project_pk PRIMARY KEY,
+CREATE TABLE project
+(
+  id            BIGSERIAL
+    CONSTRAINT project_pk PRIMARY KEY,
   name          VARCHAR                 NOT NULL UNIQUE,
   project_type  VARCHAR                 NOT NULL,
   organization  VARCHAR,
@@ -42,22 +46,28 @@
   metadata      JSONB                   NULL
 );
 
-CREATE TABLE user_creation_bid (
-  uuid               VARCHAR CONSTRAINT user_creation_bid_pk PRIMARY KEY,
+CREATE TABLE user_creation_bid
+(
+  uuid               VARCHAR
+    CONSTRAINT user_creation_bid_pk PRIMARY KEY,
   last_modified      TIMESTAMP DEFAULT now(),
   email              VARCHAR NOT NULL UNIQUE,
   default_project_id BIGINT REFERENCES project (id) ON DELETE CASCADE,
   role               VARCHAR NOT NULL
 );
 
-CREATE TABLE restore_password_bid (
-  uuid          VARCHAR CONSTRAINT restore_password_bid_pk PRIMARY KEY,
+CREATE TABLE restore_password_bid
+(
+  uuid          VARCHAR
+    CONSTRAINT restore_password_bid_pk PRIMARY KEY,
   last_modified TIMESTAMP DEFAULT now(),
   email         VARCHAR NOT NULL UNIQUE
 );
 
-CREATE TABLE users (
-  id                   BIGSERIAL CONSTRAINT users_pk PRIMARY KEY,
+CREATE TABLE users
+(
+  id                   BIGSERIAL
+    CONSTRAINT users_pk PRIMARY KEY,
   login                VARCHAR NOT NULL UNIQUE,
   password             VARCHAR NULL,
   email                VARCHAR NOT NULL UNIQUE,
@@ -70,21 +80,24 @@
   metadata             JSONB   NULL
 );
 
-CREATE TABLE project_user (
+CREATE TABLE project_user
+(
   user_id      BIGINT REFERENCES users (id) ON DELETE CASCADE,
   project_id   BIGINT REFERENCES project (id) ON DELETE CASCADE,
   CONSTRAINT users_project_pk PRIMARY KEY (user_id, project_id),
   project_role PROJECT_ROLE_ENUM NOT NULL
 );
 
-CREATE TABLE oauth_access_token (
+CREATE TABLE oauth_access_token
+(
   user_id    BIGINT REFERENCES users (id) ON DELETE CASCADE,
   token      VARCHAR                NOT NULL,
   token_type ACCESS_TOKEN_TYPE_ENUM NOT NULL,
   CONSTRAINT access_tokens_pk PRIMARY KEY (user_id, token_type)
 );
 
-CREATE TABLE oauth_registration (
+CREATE TABLE oauth_registration
+(
   id                           VARCHAR(64) PRIMARY KEY,
   client_id                    VARCHAR(128) NOT NULL UNIQUE,
   client_secret                VARCHAR(256),
@@ -102,15 +115,19 @@
   client_name                  VARCHAR(128)
 );
 
-CREATE TABLE oauth_registration_scope (
-  id                    SERIAL CONSTRAINT oauth_registration_scope_pk PRIMARY KEY,
+CREATE TABLE oauth_registration_scope
+(
+  id                    SERIAL
+    CONSTRAINT oauth_registration_scope_pk PRIMARY KEY,
   oauth_registration_fk VARCHAR(128) REFERENCES oauth_registration (id) ON DELETE CASCADE,
   scope                 VARCHAR(256),
   CONSTRAINT oauth_registration_scope_unique UNIQUE (scope, oauth_registration_fk)
 );
 
-CREATE TABLE oauth_registration_restriction (
-  id                    SERIAL CONSTRAINT oauth_registration_restriction_pk PRIMARY KEY,
+CREATE TABLE oauth_registration_restriction
+(
+  id                    SERIAL
+    CONSTRAINT oauth_registration_restriction_pk PRIMARY KEY,
   oauth_registration_fk VARCHAR(128) REFERENCES oauth_registration (id) ON DELETE CASCADE,
   type                  VARCHAR(256) NOT NULL,
   value                 VARCHAR(256) NOT NULL,
@@ -120,36 +137,44 @@
 
 
 ------------------------------ Project configurations ------------------------------
-
-CREATE TABLE sender_case (
-  id         BIGSERIAL CONSTRAINT sender_case_pk PRIMARY KEY,
+CREATE TABLE sender_case
+(
+  id         BIGSERIAL
+    CONSTRAINT sender_case_pk PRIMARY KEY,
   send_case  VARCHAR(256) NOT NULL,
   project_id BIGSERIAL REFERENCES project (id) ON DELETE CASCADE
 );
 
-CREATE TABLE launch_names (
+CREATE TABLE launch_names
+(
   sender_case_id BIGINT REFERENCES sender_case (id) ON DELETE CASCADE,
-  launch_name            VARCHAR(256)
-);
-
-CREATE TABLE launch_attribute_rules (
-  id                BIGSERIAL CONSTRAINT launch_attribute_rules_pk PRIMARY KEY,
-  sender_case_id    BIGINT REFERENCES sender_case (id) ON DELETE CASCADE NOT NULL,
-  key               VARCHAR(256),
-  value             VARCHAR(256) NOT NULL
-);
-
-CREATE TABLE recipients (
+  launch_name    VARCHAR(256)
+);
+
+CREATE TABLE launch_attribute_rules
+(
+  id             BIGSERIAL
+    CONSTRAINT launch_attribute_rules_pk PRIMARY KEY,
+  sender_case_id BIGINT REFERENCES sender_case (id) ON DELETE CASCADE NOT NULL,
+  key            VARCHAR(256),
+  value          VARCHAR(256)                                         NOT NULL
+);
+
+CREATE TABLE recipients
+(
   sender_case_id BIGINT REFERENCES sender_case (id) ON DELETE CASCADE,
-  recipient            VARCHAR(256)
-);
-
-CREATE TABLE attribute (
-  id   BIGSERIAL CONSTRAINT attribute_pk PRIMARY KEY,
+  recipient      VARCHAR(256)
+);
+
+CREATE TABLE attribute
+(
+  id   BIGSERIAL
+    CONSTRAINT attribute_pk PRIMARY KEY,
   name VARCHAR(256)
 );
 
-CREATE TABLE project_attribute (
+CREATE TABLE project_attribute
+(
   attribute_id BIGSERIAL REFERENCES attribute (id) ON DELETE CASCADE,
   value        VARCHAR(256) NOT NULL,
   project_id   BIGSERIAL REFERENCES project (id) ON DELETE CASCADE,
@@ -160,8 +185,10 @@
 
 
 ------------------------------ Bug tracking systems ------------------------------
-CREATE TABLE bug_tracking_system (
-  id          BIGSERIAL CONSTRAINT bug_tracking_system_pk PRIMARY KEY,
+CREATE TABLE bug_tracking_system
+(
+  id          BIGSERIAL
+    CONSTRAINT bug_tracking_system_pk PRIMARY KEY,
   url         VARCHAR                                          NOT NULL,
   type        VARCHAR                                          NOT NULL,
   bts_project VARCHAR                                          NOT NULL,
@@ -169,22 +196,27 @@
   CONSTRAINT unique_bts UNIQUE (url, type, bts_project, project_id)
 );
 
-CREATE TABLE defect_form_field (
-  id                     BIGSERIAL CONSTRAINT defect_form_field_pk PRIMARY KEY,
+CREATE TABLE defect_form_field
+(
+  id                     BIGSERIAL
+    CONSTRAINT defect_form_field_pk PRIMARY KEY,
   bug_tracking_system_id BIGINT REFERENCES bug_tracking_system (id) ON DELETE CASCADE,
   field_id               VARCHAR NOT NULL,
   type                   VARCHAR NOT NULL,
   required               BOOLEAN NOT NULL DEFAULT FALSE
 );
 
-CREATE TABLE defect_field_allowed_value (
-  id                BIGSERIAL CONSTRAINT defect_field_allowed_value_pk PRIMARY KEY,
+CREATE TABLE defect_field_allowed_value
+(
+  id                BIGSERIAL
+    CONSTRAINT defect_field_allowed_value_pk PRIMARY KEY,
   defect_form_field BIGINT REFERENCES defect_form_field (id) ON DELETE CASCADE,
   value_id          VARCHAR NOT NULL,
   value_name        VARCHAR NOT NULL
 );
 
-CREATE TABLE defect_form_field_value (
+CREATE TABLE defect_form_field_value
+(
   id     BIGINT REFERENCES defect_form_field (id) ON DELETE CASCADE,
   values VARCHAR NOT NULL
 );
@@ -193,21 +225,25 @@
 
 
 -------------------------- Integrations -----------------------------
-CREATE TABLE integration_type (
-  id            SERIAL CONSTRAINT integration_type_pk PRIMARY KEY,
-  name          VARCHAR(128)               NOT NULL UNIQUE,
+CREATE TABLE integration_type
+(
+  id            SERIAL
+    CONSTRAINT integration_type_pk PRIMARY KEY,
+  name          VARCHAR(128)            NOT NULL UNIQUE,
   auth_flow     INTEGRATION_AUTH_FLOW_ENUM,
-  creation_date TIMESTAMP DEFAULT now()    NOT NULL,
-  group_type    INTEGRATION_GROUP_ENUM     NOT NULL,
-  enabled       BOOLEAN                    NOT NULL DEFAULT FALSE,
-  details       JSONB                      NULL
-);
-
-CREATE TABLE integration (
-  id            SERIAL CONSTRAINT integration_pk PRIMARY KEY,
+  creation_date TIMESTAMP DEFAULT now() NOT NULL,
+  group_type    INTEGRATION_GROUP_ENUM  NOT NULL,
+  enabled       BOOLEAN                 NOT NULL,
+  details       JSONB                   NULL
+);
+
+CREATE TABLE integration
+(
+  id            SERIAL
+    CONSTRAINT integration_pk PRIMARY KEY,
   project_id    BIGINT REFERENCES project (id) ON DELETE CASCADE,
   type          INTEGER REFERENCES integration_type (id) ON DELETE CASCADE,
-  enabled       BOOLEAN                 NOT NULL DEFAULT FALSE,
+  enabled       BOOLEAN                 NOT NULL,
   params        JSONB                   NULL,
   creation_date TIMESTAMP DEFAULT now() NOT NULL
 );
@@ -215,7 +251,8 @@
 -------------------------------- LDAP configurations ------------------------------
 CREATE TABLE ldap_synchronization_attributes
 (
-  id        BIGSERIAL CONSTRAINT ldap_synchronization_attributes_pk PRIMARY KEY,
+  id        BIGSERIAL
+    CONSTRAINT ldap_synchronization_attributes_pk PRIMARY KEY,
   email     VARCHAR(256),
   full_name VARCHAR(256),
   photo     VARCHAR(128)
@@ -223,7 +260,8 @@
 
 CREATE TABLE active_directory_config
 (
-  id                 BIGINT CONSTRAINT active_directory_config_pk PRIMARY KEY REFERENCES integration (id) ON DELETE CASCADE UNIQUE,
+  id                 BIGINT
+    CONSTRAINT active_directory_config_pk PRIMARY KEY REFERENCES integration (id) ON DELETE CASCADE UNIQUE,
   url                VARCHAR(256),
   base_dn            VARCHAR(256),
   sync_attributes_id BIGINT REFERENCES ldap_synchronization_attributes (id) ON DELETE CASCADE,
@@ -232,7 +270,8 @@
 
 CREATE TABLE ldap_config
 (
-  id                  BIGINT CONSTRAINT ldap_config_pk PRIMARY KEY REFERENCES integration (id) ON DELETE CASCADE UNIQUE,
+  id                  BIGINT
+    CONSTRAINT ldap_config_pk PRIMARY KEY REFERENCES integration (id) ON DELETE CASCADE UNIQUE,
   url                 VARCHAR(256),
   base_dn             VARCHAR(256),
   sync_attributes_id  BIGINT REFERENCES ldap_synchronization_attributes (id) ON DELETE CASCADE,
@@ -246,8 +285,10 @@
   passwordencodertype PASSWORD_ENCODER_TYPE
 );
 
-CREATE TABLE auth_config (
-  id                         VARCHAR CONSTRAINT auth_config_pk PRIMARY KEY,
+CREATE TABLE auth_config
+(
+  id                         VARCHAR
+    CONSTRAINT auth_config_pk PRIMARY KEY,
   ldap_config_id             BIGINT REFERENCES ldap_config (id) ON DELETE CASCADE,
   active_directory_config_id BIGINT REFERENCES active_directory_config (id) ON DELETE CASCADE
 );
@@ -255,22 +296,28 @@
 -----------------------------------------------------------------------------------
 
 -------------------------- Dashboards, widgets, user filters -----------------------------
-CREATE TABLE shareable_entity (
-  id         BIGSERIAL CONSTRAINT shareable_pk PRIMARY KEY,
+CREATE TABLE shareable_entity
+(
+  id         BIGSERIAL
+    CONSTRAINT shareable_pk PRIMARY KEY,
   shared     BOOLEAN NOT NULL DEFAULT FALSE,
   owner      VARCHAR NOT NULL REFERENCES users (login) ON DELETE CASCADE,
   project_id BIGINT  NOT NULL REFERENCES project (id) ON DELETE CASCADE
 );
 
-CREATE TABLE filter (
-  id          BIGINT  NOT NULL PRIMARY KEY CONSTRAINT filter_id_fk REFERENCES shareable_entity (id) ON DELETE CASCADE,
+CREATE TABLE filter
+(
+  id          BIGINT  NOT NULL PRIMARY KEY
+    CONSTRAINT filter_id_fk REFERENCES shareable_entity (id) ON DELETE CASCADE,
   name        VARCHAR NOT NULL,
   target      VARCHAR NOT NULL,
   description VARCHAR
 );
 
-CREATE TABLE filter_condition (
-  id              BIGSERIAL CONSTRAINT filter_condition_pk PRIMARY KEY,
+CREATE TABLE filter_condition
+(
+  id              BIGSERIAL
+    CONSTRAINT filter_condition_pk PRIMARY KEY,
   filter_id       BIGINT REFERENCES filter (id) ON DELETE CASCADE,
   condition       FILTER_CONDITION_ENUM NOT NULL,
   value           VARCHAR               NOT NULL,
@@ -278,22 +325,28 @@
   negative        BOOLEAN               NOT NULL
 );
 
-CREATE TABLE filter_sort (
-  id        BIGSERIAL CONSTRAINT filter_sort_pk PRIMARY KEY,
+CREATE TABLE filter_sort
+(
+  id        BIGSERIAL
+    CONSTRAINT filter_sort_pk PRIMARY KEY,
   filter_id BIGINT REFERENCES filter (id) ON DELETE CASCADE,
   field     VARCHAR             NOT NULL,
   direction SORT_DIRECTION_ENUM NOT NULL DEFAULT 'ASC'
 );
 
-CREATE TABLE dashboard (
-  id            BIGINT    NOT NULL PRIMARY KEY CONSTRAINT dashboard_id_fk REFERENCES shareable_entity (id) ON DELETE CASCADE,
+CREATE TABLE dashboard
+(
+  id            BIGINT    NOT NULL PRIMARY KEY
+    CONSTRAINT dashboard_id_fk REFERENCES shareable_entity (id) ON DELETE CASCADE,
   name          VARCHAR   NOT NULL,
   description   VARCHAR,
   creation_date TIMESTAMP NOT NULL DEFAULT now()
 );
 
-CREATE TABLE widget (
-  id             BIGINT  NOT NULL PRIMARY KEY CONSTRAINT widget_id_fk REFERENCES shareable_entity (id) ON DELETE CASCADE,
+CREATE TABLE widget
+(
+  id             BIGINT  NOT NULL PRIMARY KEY
+    CONSTRAINT widget_id_fk REFERENCES shareable_entity (id) ON DELETE CASCADE,
   name           VARCHAR NOT NULL,
   description    VARCHAR,
   widget_type    VARCHAR NOT NULL,
@@ -301,12 +354,14 @@
   widget_options JSONB   NULL
 );
 
-CREATE TABLE content_field (
+CREATE TABLE content_field
+(
   id    BIGINT REFERENCES widget (id) ON DELETE CASCADE,
   field VARCHAR NOT NULL
 );
 
-CREATE TABLE dashboard_widget (
+CREATE TABLE dashboard_widget
+(
   dashboard_id      BIGINT REFERENCES dashboard (id) ON DELETE CASCADE,
   widget_id         BIGINT REFERENCES widget (id) ON DELETE CASCADE,
   widget_name       VARCHAR NOT NULL,
@@ -318,9 +373,10 @@
   CONSTRAINT widget_on_dashboard_unq UNIQUE (dashboard_id, widget_name)
 );
 
-CREATE TABLE widget_filter (
-  widget_id BIGINT REFERENCES widget (id) ON DELETE CASCADE         NOT NULL,
-  filter_id BIGINT REFERENCES filter (id) ON DELETE CASCADE         NOT NULL,
+CREATE TABLE widget_filter
+(
+  widget_id BIGINT REFERENCES widget (id) ON DELETE CASCADE NOT NULL,
+  filter_id BIGINT REFERENCES filter (id) ON DELETE CASCADE NOT NULL,
   CONSTRAINT widget_filter_pk PRIMARY KEY (widget_id, filter_id)
 );
 -----------------------------------------------------------------------------------
@@ -328,25 +384,29 @@
 
 --------------------------- Launches, items, logs --------------------------------------
 
-CREATE TABLE launch (
-  id            BIGSERIAL CONSTRAINT launch_pk PRIMARY KEY,
-  uuid          VARCHAR                                                             NOT NULL,
-  project_id    BIGINT REFERENCES project (id) ON DELETE CASCADE                    NOT NULL,
-  user_id       BIGINT REFERENCES users (id) ON DELETE SET NULL,
-  name          VARCHAR(256)                                                        NOT NULL,
+CREATE TABLE launch
+(
+  id            BIGSERIAL
+    CONSTRAINT launch_pk PRIMARY KEY,
+  uuid          VARCHAR                                          NOT NULL,
+  project_id    BIGINT REFERENCES project (id) ON DELETE CASCADE NOT NULL,
+  user_id       BIGINT                                           REFERENCES users (id) ON DELETE SET NULL,
+  name          VARCHAR(256)                                     NOT NULL,
   description   TEXT,
-  start_time    TIMESTAMP                                                           NOT NULL,
+  start_time    TIMESTAMP                                        NOT NULL,
   end_time      TIMESTAMP,
-  number        INTEGER                                                             NOT NULL,
-  last_modified TIMESTAMP DEFAULT now()                                             NOT NULL,
-  mode          LAUNCH_MODE_ENUM                                                    NOT NULL,
-  status        STATUS_ENUM                                                         NOT NULL,
-  has_retries   BOOLEAN                                                             NOT NULL DEFAULT FALSE,
+  number        INTEGER                                          NOT NULL,
+  last_modified TIMESTAMP                                                 DEFAULT now() NOT NULL,
+  mode          LAUNCH_MODE_ENUM                                 NOT NULL,
+  status        STATUS_ENUM                                      NOT NULL,
+  has_retries   BOOLEAN                                          NOT NULL DEFAULT FALSE,
   CONSTRAINT unq_name_number UNIQUE (name, number, project_id, uuid)
 );
 
-CREATE TABLE test_item (
-  item_id       BIGSERIAL CONSTRAINT test_item_pk PRIMARY KEY,
+CREATE TABLE test_item
+(
+  item_id       BIGSERIAL
+    CONSTRAINT test_item_pk PRIMARY KEY,
   name          VARCHAR(256),
   type          TEST_ITEM_TYPE_ENUM NOT NULL,
   start_time    TIMESTAMP           NOT NULL,
@@ -361,8 +421,10 @@
   launch_id     BIGINT REFERENCES launch (id) ON DELETE CASCADE
 );
 
-CREATE TABLE test_item_results (
-  result_id BIGINT CONSTRAINT test_item_results_pk PRIMARY KEY REFERENCES test_item (item_id) ON DELETE CASCADE UNIQUE,
+CREATE TABLE test_item_results
+(
+  result_id BIGINT
+    CONSTRAINT test_item_results_pk PRIMARY KEY REFERENCES test_item (item_id) ON DELETE CASCADE UNIQUE,
   status    STATUS_ENUM NOT NULL,
   end_time  TIMESTAMP,
   duration  DOUBLE PRECISION
@@ -370,19 +432,22 @@
 
 CREATE INDEX path_gist_idx
   ON test_item
-  USING gist (path);
+    USING gist (path);
 CREATE INDEX path_idx
   ON test_item
-  USING btree (path);
-
-CREATE TABLE parameter (
+    USING btree (path);
+
+CREATE TABLE parameter
+(
   item_id BIGINT REFERENCES test_item (item_id) ON DELETE CASCADE,
   key     VARCHAR NOT NULL,
   value   VARCHAR NOT NULL
 );
 
-CREATE TABLE item_attribute (
-  id        BIGSERIAL CONSTRAINT item_attribute_pk PRIMARY KEY,
+CREATE TABLE item_attribute
+(
+  id        BIGSERIAL
+    CONSTRAINT item_attribute_pk PRIMARY KEY,
   key       VARCHAR,
   value     VARCHAR NOT NULL,
   item_id   BIGINT REFERENCES test_item (item_id) ON DELETE CASCADE,
@@ -391,38 +456,40 @@
   CHECK ((item_id IS NOT NULL AND launch_id IS NULL) OR (item_id IS NULL AND launch_id IS NOT NULL))
 );
 
-CREATE UNIQUE INDEX item_attribute_unique
-  ON item_attribute (coalesce(key, '-1'), value, system, coalesce(launch_id, -1), coalesce(item_id, -1));
-
-
-CREATE TABLE log (
-  id                   BIGSERIAL CONSTRAINT log_pk PRIMARY KEY,
-  log_time             TIMESTAMP                                                NOT NULL,
-  log_message          TEXT                                                     NOT NULL,
-  item_id              BIGINT REFERENCES test_item (item_id) ON DELETE CASCADE  NOT NULL,
-  last_modified        TIMESTAMP                                                NOT NULL,
-  log_level            INTEGER                                                  NOT NULL,
+CREATE TABLE log
+(
+  id                   BIGSERIAL
+    CONSTRAINT log_pk PRIMARY KEY,
+  log_time             TIMESTAMP                                               NOT NULL,
+  log_message          TEXT                                                    NOT NULL,
+  item_id              BIGINT REFERENCES test_item (item_id) ON DELETE CASCADE NOT NULL,
+  last_modified        TIMESTAMP                                               NOT NULL,
+  log_level            INTEGER                                                 NOT NULL,
   attachment           TEXT,
   attachment_thumbnail TEXT,
   content_type         TEXT
 );
 
-CREATE TABLE activity (
-  id            BIGSERIAL CONSTRAINT activity_pk PRIMARY KEY,
+CREATE TABLE activity
+(
+  id            BIGSERIAL
+    CONSTRAINT activity_pk PRIMARY KEY,
   user_id       BIGINT REFERENCES users (id) ON DELETE CASCADE,
   username      VARCHAR,
-  project_id    BIGINT REFERENCES project (id) ON DELETE CASCADE         NOT NULL,
-  entity        VARCHAR(128)                                             NOT NULL,
-  action        VARCHAR(128)                                             NOT NULL,
-  details       JSONB                                                    NULL,
-  creation_date TIMESTAMP                                                NOT NULL,
-  object_id     BIGINT                                                   NULL
+  project_id    BIGINT REFERENCES project (id) ON DELETE CASCADE NOT NULL,
+  entity        VARCHAR(128)                                     NOT NULL,
+  action        VARCHAR(128)                                     NOT NULL,
+  details       JSONB                                            NULL,
+  creation_date TIMESTAMP                                        NOT NULL,
+  object_id     BIGINT                                           NULL
 );
 
 ----------------------------------------------------------------------------------------
 
-CREATE TABLE user_preference (
-  id         BIGSERIAL CONSTRAINT user_preference_pk PRIMARY KEY,
+CREATE TABLE user_preference
+(
+  id         BIGSERIAL
+    CONSTRAINT user_preference_pk PRIMARY KEY,
   project_id BIGINT NOT NULL REFERENCES project (id) ON DELETE CASCADE,
   user_id    BIGINT NOT NULL REFERENCES users (id) ON DELETE CASCADE,
   filter_id  BIGINT NOT NULL REFERENCES filter (id) ON DELETE CASCADE,
@@ -431,13 +498,17 @@
 
 ------------------------------ Issue ticket many to many ------------------------------
 
-CREATE TABLE issue_group (
-  issue_group_id SMALLSERIAL CONSTRAINT issue_group_pk PRIMARY KEY,
+CREATE TABLE issue_group
+(
+  issue_group_id SMALLSERIAL
+    CONSTRAINT issue_group_pk PRIMARY KEY,
   issue_group    ISSUE_GROUP_ENUM NOT NULL
 );
 
-CREATE TABLE issue_type (
-  id             BIGSERIAL CONSTRAINT issue_type_pk PRIMARY KEY,
+CREATE TABLE issue_type
+(
+  id             BIGSERIAL
+    CONSTRAINT issue_type_pk PRIMARY KEY,
   issue_group_id SMALLINT REFERENCES issue_group (issue_group_id) ON DELETE CASCADE,
   locator        VARCHAR(64) UNIQUE NOT NULL, -- issue string identifier
   issue_name     VARCHAR(256)       NOT NULL, -- issue full name
@@ -445,13 +516,17 @@
   hex_color      VARCHAR(7)         NOT NULL
 );
 
-CREATE TABLE statistics_field (
-  sf_id BIGSERIAL CONSTRAINT statistics_field_pk PRIMARY KEY,
+CREATE TABLE statistics_field
+(
+  sf_id BIGSERIAL
+    CONSTRAINT statistics_field_pk PRIMARY KEY,
   name  VARCHAR(256) NOT NULL UNIQUE
 );
 
-CREATE TABLE statistics (
-  s_id                BIGSERIAL CONSTRAINT statistics_pk PRIMARY KEY,
+CREATE TABLE statistics
+(
+  s_id                BIGSERIAL
+    CONSTRAINT statistics_pk PRIMARY KEY,
   s_counter           INT DEFAULT 0,
   launch_id           BIGINT REFERENCES launch (id) ON DELETE CASCADE,
   item_id             BIGINT REFERENCES test_item (item_id) ON DELETE CASCADE,
@@ -459,10 +534,11 @@
   CONSTRAINT unique_stats_item UNIQUE (statistics_field_id, item_id),
   CONSTRAINT unique_stats_launch UNIQUE (statistics_field_id, launch_id),
   CHECK (statistics.s_counter >= 0 AND ((item_id IS NOT NULL AND launch_id IS NULL) OR (launch_id IS NOT NULL AND item_id IS NULL))
-  )
-);
-
-CREATE TABLE issue_type_project (
+    )
+);
+
+CREATE TABLE issue_type_project
+(
   project_id    BIGINT REFERENCES project ON DELETE CASCADE,
   issue_type_id BIGINT REFERENCES issue_type,
   CONSTRAINT issue_type_project_pk PRIMARY KEY (project_id, issue_type_id)
@@ -470,16 +546,20 @@
 ----------------------------------------------------------------------------------------
 
 
-CREATE TABLE issue (
-  issue_id          BIGINT CONSTRAINT issue_pk PRIMARY KEY REFERENCES test_item_results (result_id) ON DELETE CASCADE,
+CREATE TABLE issue
+(
+  issue_id          BIGINT
+    CONSTRAINT issue_pk PRIMARY KEY REFERENCES test_item_results (result_id) ON DELETE CASCADE,
   issue_type        BIGINT REFERENCES issue_type (id) ON DELETE CASCADE,
   issue_description TEXT,
   auto_analyzed     BOOLEAN DEFAULT FALSE,
   ignore_analyzer   BOOLEAN DEFAULT FALSE
 );
 
-CREATE TABLE ticket (
-  id           BIGSERIAL CONSTRAINT ticket_pk PRIMARY KEY,
+CREATE TABLE ticket
+(
+  id           BIGSERIAL
+    CONSTRAINT ticket_pk PRIMARY KEY,
   ticket_id    VARCHAR(64)                                                   NOT NULL UNIQUE,
   submitter_id BIGINT REFERENCES users (id) ON DELETE CASCADE                NOT NULL,
   submit_date  TIMESTAMP DEFAULT now()                                       NOT NULL,
@@ -487,7 +567,8 @@
   url          VARCHAR(256)                                                  NOT NULL
 );
 
-CREATE TABLE issue_ticket (
+CREATE TABLE issue_ticket
+(
   issue_id  BIGINT REFERENCES issue (issue_id) ON DELETE CASCADE NOT NULL,
   ticket_id BIGINT REFERENCES ticket (id) ON DELETE CASCADE      NOT NULL,
   CONSTRAINT issue_ticket_pk PRIMARY KEY (issue_id, ticket_id)
@@ -498,21 +579,24 @@
 
 ------------------------------ ACL Security --------------------------------------------
 
-CREATE TABLE acl_sid (
+CREATE TABLE acl_sid
+(
   id        BIGSERIAL    NOT NULL PRIMARY KEY,
   principal BOOLEAN      NOT NULL,
   sid       VARCHAR(100) NOT NULL REFERENCES users (login) ON DELETE CASCADE,
   CONSTRAINT unique_uk_1 UNIQUE (sid, principal)
 );
 
-CREATE TABLE acl_class (
+CREATE TABLE acl_class
+(
   id            BIGSERIAL    NOT NULL PRIMARY KEY,
   class         VARCHAR(100) NOT NULL,
   class_id_type VARCHAR(100),
   CONSTRAINT unique_uk_2 UNIQUE (class)
 );
 
-CREATE TABLE acl_object_identity (
+CREATE TABLE acl_object_identity
+(
   id                 BIGSERIAL PRIMARY KEY,
   object_id_class    BIGINT      NOT NULL,
   object_id_identity VARCHAR(36) NOT NULL,
@@ -525,7 +609,8 @@
   CONSTRAINT foreign_fk_3 FOREIGN KEY (owner_sid) REFERENCES acl_sid (id) ON DELETE CASCADE
 );
 
-CREATE TABLE acl_entry (
+CREATE TABLE acl_entry
+(
   id                  BIGSERIAL PRIMARY KEY,
   acl_object_identity BIGINT  NOT NULL,
   ace_order           INT     NOT NULL,
@@ -545,138 +630,154 @@
 
 CREATE OR REPLACE FUNCTION has_child(path_value LTREE)
   RETURNS BOOLEAN
-AS $$
+AS
+$$
 DECLARE
   haschilds BOOLEAN;
 BEGIN
-  SELECT EXISTS(SELECT 1 FROM test_item t WHERE t.path <@ path_value
-                                            AND t.path != path_value LIMIT 1) INTO haschilds;
+  SELECT EXISTS(SELECT 1
+                FROM test_item t
+                WHERE t.path <@ path_value
+                  AND t.path != path_value
+                LIMIT 1) INTO haschilds;
 
   RETURN haschilds;
 END;
 $$
-LANGUAGE plpgsql;
+  LANGUAGE plpgsql;
 
 CREATE OR REPLACE FUNCTION merge_launch(launchid BIGINT)
   RETURNS INTEGER
-AS $$
+AS
+$$
 DECLARE targettestitemcursor CURSOR (id BIGINT, lvl INT) FOR
-  SELECT DISTINCT ON (unique_id) unique_id, item_id
+  SELECT DISTINCT ON (unique_id) unique_id, item_id, path AS path_value
   FROM test_item
   WHERE test_item.launch_id = id
     AND nlevel(test_item.path) = lvl
     AND has_child(test_item.path);
-
   DECLARE mergingtestitemcursor CURSOR (uniqueid VARCHAR, lvl INT, launchid BIGINT) FOR
-  SELECT item_id, path AS path_value
+  SELECT item_id, path AS path_value, has_retries
   FROM test_item
   WHERE test_item.unique_id = uniqueid
     AND nlevel(test_item.path) = lvl
     AND test_item.launch_id = launchid;
-
-  DECLARE targettestitemfield  RECORD;
+  DECLARE
+  targettestitemfield          RECORD;
   DECLARE mergingtestitemfield RECORD;
   DECLARE maxlevel             BIGINT;
   DECLARE firstitemid          VARCHAR;
   DECLARE parentitemid         BIGINT;
+  DECLARE parentitempath       LTREE;
   DECLARE concatenated_descr   TEXT;
 BEGIN
   maxlevel := (SELECT MAX(nlevel(path)) FROM test_item WHERE launch_id = launchid);
 
   FOR i IN 1..maxlevel
-  LOOP
-
-    OPEN targettestitemcursor(launchid, i);
-
     LOOP
-      FETCH targettestitemcursor INTO targettestitemfield;
-
-      EXIT WHEN NOT found;
-
-      firstitemid := targettestitemfield.unique_id;
-      parentitemid := targettestitemfield.item_id;
-
-      EXIT WHEN firstitemid ISNULL;
-
-      SELECT string_agg(description, chr(10)) INTO concatenated_descr
-      FROM test_item
-      WHERE test_item.unique_id = firstitemid
-        AND nlevel(test_item.path) = i
-        AND test_item.launch_id = launchid;
-
-      UPDATE test_item SET description = concatenated_descr WHERE test_item.item_id = parentitemid;
-
-      UPDATE test_item
-      SET start_time = (SELECT min(start_time)
+
+      OPEN targettestitemcursor(launchid, i);
+
+      LOOP
+        FETCH targettestitemcursor INTO targettestitemfield;
+
+        EXIT WHEN NOT found;
+
+        firstitemid := targettestitemfield.unique_id;
+        parentitemid := targettestitemfield.item_id;
+        parentitempath := targettestitemfield.path_value;
+
+        EXIT WHEN firstitemid ISNULL;
+
+        SELECT string_agg(description, chr(10)) INTO concatenated_descr
+        FROM test_item
+        WHERE test_item.unique_id = firstitemid
+          AND nlevel(test_item.path) = i
+          AND test_item.launch_id = launchid;
+
+        UPDATE test_item SET description = concatenated_descr WHERE test_item.item_id = parentitemid;
+
+        UPDATE test_item
+        SET start_time = (SELECT min(start_time)
+                          FROM test_item
+                          WHERE test_item.unique_id = firstitemid
+                            AND nlevel(test_item.path) = i
+                            AND test_item.launch_id = launchid)
+        WHERE test_item.item_id = parentitemid;
+
+        UPDATE test_item_results
+        SET end_time = (SELECT max(end_time)
                         FROM test_item
+                               JOIN test_item_results result ON test_item.item_id = result.result_id
                         WHERE test_item.unique_id = firstitemid
                           AND nlevel(test_item.path) = i
                           AND test_item.launch_id = launchid)
-      WHERE test_item.item_id = parentitemid;
-
-      UPDATE test_item_results
-      SET end_time = (SELECT max(end_time)
-                      FROM test_item
-                             JOIN test_item_results result ON test_item.item_id = result.result_id
-                      WHERE test_item.unique_id = firstitemid
-                        AND nlevel(test_item.path) = i
-                        AND test_item.launch_id = launchid)
-      WHERE test_item_results.result_id = parentitemid;
-
-      INSERT INTO statistics (statistics_field_id, item_id, launch_id, s_counter)
-      SELECT statistics_field_id, parentitemid, NULL, sum(s_counter)
-      FROM statistics
-             JOIN test_item ti ON statistics.item_id = ti.item_id
-      WHERE ti.unique_id = firstitemid
-        AND ti.launch_id = launchid
-        AND nlevel(ti.path) = i
-      GROUP BY statistics_field_id
-      ON CONFLICT ON CONSTRAINT unique_stats_item
-                                DO UPDATE
-                                  SET
-                                    s_counter = excluded.s_counter;
-
-      IF exists(SELECT 1
-                FROM test_item_results
-                       JOIN test_item t ON test_item_results.result_id = t.item_id
-                WHERE test_item_results.status != 'PASSED'
-                  AND t.unique_id = firstitemid
-                  AND nlevel(t.path) = i
-                  AND t.launch_id = launchid
-                LIMIT 1)
-      THEN
-        UPDATE test_item_results SET status = 'FAILED' WHERE test_item_results.result_id = parentitemid;
-      END IF;
-
-      OPEN mergingtestitemcursor(targettestitemfield.unique_id, i, launchid);
-
-      LOOP
-
-        FETCH mergingtestitemcursor INTO mergingtestitemfield;
-
-        EXIT WHEN NOT found;
-
-        IF has_child(mergingtestitemfield.path_value)
+        WHERE test_item_results.result_id = parentitemid;
+
+        INSERT INTO statistics (statistics_field_id, item_id, launch_id, s_counter)
+        SELECT statistics_field_id, parentitemid, NULL, sum(s_counter)
+        FROM statistics
+               JOIN test_item ti ON statistics.item_id = ti.item_id
+        WHERE ti.unique_id = firstitemid
+          AND ti.launch_id = launchid
+          AND nlevel(ti.path) = i
+        GROUP BY statistics_field_id
+        ON CONFLICT ON CONSTRAINT unique_stats_item DO UPDATE
+          SET
+            s_counter = excluded.s_counter;
+
+        IF exists(SELECT 1
+                  FROM test_item_results
+                         JOIN test_item t ON test_item_results.result_id = t.item_id
+                  WHERE test_item_results.status != 'PASSED'
+                    AND t.unique_id = firstitemid
+                    AND nlevel(t.path) = i
+                    AND t.launch_id = launchid
+                  LIMIT 1)
         THEN
-          UPDATE test_item
-          SET parent_id = parentitemid
-          WHERE test_item.path <@ mergingtestitemfield.path_value
-            AND test_item.path != mergingtestitemfield.path_value
-            AND nlevel(test_item.path) = i + 1;
-          DELETE FROM test_item WHERE test_item.path = mergingtestitemfield.path_value
-                                  AND test_item.item_id != parentitemid;
-
+          UPDATE test_item_results SET status = 'FAILED' WHERE test_item_results.result_id = parentitemid;
         END IF;
 
+        OPEN mergingtestitemcursor(targettestitemfield.unique_id, i, launchid);
+
+        LOOP
+
+          FETCH mergingtestitemcursor INTO mergingtestitemfield;
+
+          EXIT WHEN NOT found;
+
+          IF has_child(mergingtestitemfield.path_value)
+          THEN
+            UPDATE test_item
+            SET parent_id = parentitemid,
+                path      = text2ltree(concat(parentitempath :: TEXT, '.', test_item.item_id :: TEXT))
+            WHERE test_item.path <@ mergingtestitemfield.path_value
+              AND test_item.path != mergingtestitemfield.path_value
+              AND nlevel(test_item.path) = i + 1
+              AND test_item.retry_of IS NULL;
+            DELETE
+            FROM test_item
+            WHERE test_item.path = mergingtestitemfield.path_value
+              AND test_item.item_id != parentitemid;
+
+          END IF;
+
+          IF mergingtestitemfield.has_retries
+          THEN
+            UPDATE test_item
+            SET path = text2ltree(concat(mergingtestitemfield.path_value :: TEXT, '.', test_item.item_id :: TEXT))
+            WHERE test_item.retry_of = mergingtestitemfield.item_id;
+          END IF;
+
+        END LOOP;
+
+        CLOSE mergingtestitemcursor;
+
       END LOOP;
 
-      CLOSE mergingtestitemcursor;
+      CLOSE targettestitemcursor;
 
     END LOOP;
-
-    CLOSE targettestitemcursor;
-
-  END LOOP;
 
 
   INSERT INTO statistics (statistics_field_id, launch_id, s_counter)
@@ -686,30 +787,32 @@
   WHERE ti.launch_id = launchid
     AND ti.parent_id IS NULL
   GROUP BY statistics_field_id
-  ON CONFLICT ON CONSTRAINT unique_stats_launch
-                            DO UPDATE
-                              SET
-                                s_counter = excluded.s_counter;
+  ON CONFLICT ON CONSTRAINT unique_stats_launch DO UPDATE
+    SET
+      s_counter = excluded.s_counter;
 
   RETURN 0;
 END;
 $$
-LANGUAGE plpgsql;
+  LANGUAGE plpgsql;
 
 
 CREATE OR REPLACE FUNCTION handle_retries(itemid BIGINT)
   RETURNS INTEGER
-AS $$
-DECLARE maxstarttime           TIMESTAMP;
-        itemidwithmaxstarttime BIGINT;
-        newitemstarttime       TIMESTAMP;
-        newitemlaunchid        BIGINT;
-        newitemuniqueid        VARCHAR;
-        newitemid              BIGINT;
+AS
+$$
+DECLARE
+  maxstarttime           TIMESTAMP;
+  itemidwithmaxstarttime BIGINT;
+  newitemstarttime       TIMESTAMP;
+  newitemlaunchid        BIGINT;
+  newitemuniqueid        VARCHAR;
+  newitemid              BIGINT;
 BEGIN
 
   IF itemid ISNULL
-  THEN RETURN 1;
+  THEN
+    RETURN 1;
   END IF;
 
   SELECT item_id, start_time, launch_id, unique_id
@@ -725,12 +828,13 @@
   LIMIT 1 INTO itemidwithmaxstarttime, maxstarttime;
 
   IF
-  maxstarttime IS NULL
-  THEN RETURN 0;
+    maxstarttime IS NULL
+  THEN
+    RETURN 0;
   END IF;
 
   IF
-  maxstarttime < newitemstarttime
+    maxstarttime < newitemstarttime
   THEN
     UPDATE test_item
     SET retry_of    = newitemid,
@@ -738,6 +842,12 @@
         has_retries = FALSE,
         path        = ((SELECT path FROM test_item WHERE item_id = newitemid) :: TEXT || '.' || item_id) :: LTREE
     WHERE unique_id = newitemuniqueid
+      AND (retry_of IN (SELECT DISTINCT retries_parent.item_id
+                        FROM test_item retries_parent
+                               LEFT JOIN test_item retries ON retries_parent.item_id = retries.retry_of
+                        WHERE retries_parent.launch_id = newitemlaunchid
+                          AND retries_parent.unique_id = newitemuniqueid)
+      OR (retry_of IS NULL AND launch_id = newitemlaunchid))
       AND item_id != newitemid;
 
     UPDATE test_item
@@ -755,24 +865,25 @@
     UPDATE test_item ti
     SET retry_of    = NULL,
         has_retries = TRUE,
-        path           = ((SELECT path FROM test_item WHERE item_id = ti.parent_id) :: TEXT || '.' || ti.item_id) :: LTREE
+        path        = ((SELECT path FROM test_item WHERE item_id = ti.parent_id) :: TEXT || '.' || ti.item_id) :: LTREE
     WHERE ti.item_id = itemidwithmaxstarttime;
   END IF;
   RETURN 0;
 END;
 $$
-LANGUAGE plpgsql;
+  LANGUAGE plpgsql;
 
 CREATE OR REPLACE FUNCTION retries_statistics(cur_launch_id BIGINT)
   RETURNS INTEGER AS
 $$
-DECLARE   cur_id                BIGINT;
+DECLARE
+  cur_id                        BIGINT;
   DECLARE cur_statistics_fields RECORD;
   DECLARE retry_parents         RECORD;
 BEGIN
 
   IF
-  cur_launch_id IS NULL
+    cur_launch_id IS NULL
   THEN
     RETURN 1;
   END IF;
@@ -782,62 +893,67 @@
                                JOIN test_item item ON retries.retry_of = item.item_id
                         WHERE item.launch_id = cur_launch_id
                           AND retries.retry_of IS NOT NULL)
-  LOOP
-    FOR cur_statistics_fields IN (SELECT statistics_field_id, sum(s_counter) AS counter_sum
-                                  FROM statistics
-                                         JOIN test_item ti ON statistics.item_id = ti.item_id
-                                  WHERE ti.retry_of = retry_parents.retry_id
-                                  GROUP BY statistics_field_id)
-    LOOP
-      UPDATE statistics
-      SET s_counter = s_counter - cur_statistics_fields.counter_sum
-      WHERE statistics.statistics_field_id = cur_statistics_fields.statistics_field_id
-        AND launch_id = cur_launch_id;
-    END LOOP;
-
-    FOR cur_id IN
-    (SELECT item_id
-     FROM test_item
-     WHERE path @> (SELECT path FROM test_item WHERE item_id = retry_parents.retry_id)
-       AND item_id != retry_parents.retry_id)
-
     LOOP
       FOR cur_statistics_fields IN (SELECT statistics_field_id, sum(s_counter) AS counter_sum
                                     FROM statistics
                                            JOIN test_item ti ON statistics.item_id = ti.item_id
                                     WHERE ti.retry_of = retry_parents.retry_id
                                     GROUP BY statistics_field_id)
-      LOOP
-        UPDATE statistics
-        SET s_counter = s_counter - cur_statistics_fields.counter_sum
-        WHERE statistics.statistics_field_id = cur_statistics_fields.statistics_field_id
-          AND item_id = cur_id;
-      END LOOP;
+        LOOP
+          UPDATE statistics
+          SET s_counter = s_counter - cur_statistics_fields.counter_sum
+          WHERE statistics.statistics_field_id = cur_statistics_fields.statistics_field_id
+            AND launch_id = cur_launch_id;
+        END LOOP;
+
+      FOR cur_id IN
+        (SELECT item_id
+         FROM test_item
+         WHERE path @> (SELECT path FROM test_item WHERE item_id = retry_parents.retry_id)
+           AND item_id != retry_parents.retry_id)
+
+        LOOP
+          FOR cur_statistics_fields IN (SELECT statistics_field_id, sum(s_counter) AS counter_sum
+                                        FROM statistics
+                                               JOIN test_item ti ON statistics.item_id = ti.item_id
+                                        WHERE ti.retry_of = retry_parents.retry_id
+                                        GROUP BY statistics_field_id)
+            LOOP
+              UPDATE statistics
+              SET s_counter = s_counter - cur_statistics_fields.counter_sum
+              WHERE statistics.statistics_field_id = cur_statistics_fields.statistics_field_id
+                AND item_id = cur_id;
+            END LOOP;
+        END LOOP;
+
+      DELETE FROM issue WHERE issue_id IN (SELECT item_id FROM test_item WHERE retry_of = retry_parents.retry_id);
+      DELETE FROM statistics WHERE item_id IN (SELECT item_id FROM test_item WHERE retry_of = retry_parents.retry_id);
+
     END LOOP;
-
-    DELETE FROM issue WHERE issue_id IN (SELECT item_id FROM test_item WHERE retry_of = retry_parents.retry_id);
-    DELETE FROM statistics WHERE item_id IN (SELECT item_id FROM test_item WHERE retry_of = retry_parents.retry_id);
-
-  END LOOP;
   RETURN 0;
 END;
 $$
-LANGUAGE plpgsql;
+  LANGUAGE plpgsql;
 
 
 CREATE OR REPLACE FUNCTION get_last_launch_number()
   RETURNS TRIGGER AS
 $BODY$
 BEGIN
-  new.number = (SELECT number FROM launch WHERE name = new.name
-                                            AND project_id = new.project_id ORDER BY number DESC LIMIT 1) + 1;
-  new.number = CASE WHEN new.number IS NULL
-    THEN 1
-               ELSE new.number END;
+  new.number = (SELECT number
+                FROM launch
+                WHERE name = new.name
+                  AND project_id = new.project_id
+                ORDER BY number DESC
+                LIMIT 1) + 1;
+  new.number = CASE
+                 WHEN new.number IS NULL
+                   THEN 1
+                 ELSE new.number END;
   RETURN new;
 END;
 $BODY$
-LANGUAGE plpgsql;
+  LANGUAGE plpgsql;
 
 CREATE FUNCTION check_wired_tickets()
   RETURNS TRIGGER AS
@@ -850,12 +966,13 @@
   RETURN NULL;
 END;
 $BODY$
-LANGUAGE plpgsql;
+  LANGUAGE plpgsql;
 
 CREATE TRIGGER after_ticket_delete
   AFTER DELETE
   ON issue_ticket
-  FOR EACH ROW EXECUTE PROCEDURE check_wired_tickets();
+  FOR EACH ROW
+EXECUTE PROCEDURE check_wired_tickets();
 
 
 CREATE TRIGGER last_launch_number_trigger
@@ -867,8 +984,10 @@
 -------------------------- Execution statistics triggers end functions ------------------------------
 
 CREATE OR REPLACE FUNCTION update_executions_statistics()
-  RETURNS TRIGGER AS $$
-DECLARE   cur_id                    BIGINT;
+  RETURNS TRIGGER AS
+$$
+DECLARE
+  cur_id                            BIGINT;
   DECLARE executions_field          VARCHAR;
   DECLARE executions_field_id       BIGINT;
   DECLARE executions_field_old      VARCHAR;
@@ -878,19 +997,28 @@
   DECLARE cur_launch_id             BIGINT;
 
 BEGIN
-  IF exists(SELECT 1 FROM test_item AS s
-                            JOIN test_item AS s2 ON s.item_id = s2.parent_id WHERE s.item_id = new.result_id)
-  THEN RETURN new;
-  END IF;
-
-  IF exists(SELECT 1 FROM test_item ti WHERE ti.item_id = new.result_id
-                                         AND ti.type != 'STEP' :: TEST_ITEM_TYPE_ENUM)
-  THEN RETURN new;
-  END IF;
-
-  IF exists(SELECT 1 FROM test_item WHERE item_id = new.result_id
-                                      AND retry_of IS NOT NULL)
-  THEN RETURN new;
+  IF exists(SELECT 1
+            FROM test_item AS s
+                   JOIN test_item AS s2 ON s.item_id = s2.parent_id
+            WHERE s.item_id = new.result_id)
+  THEN
+    RETURN new;
+  END IF;
+
+  IF exists(SELECT 1
+            FROM test_item ti
+            WHERE ti.item_id = new.result_id
+              AND ti.type != 'STEP' :: TEST_ITEM_TYPE_ENUM)
+  THEN
+    RETURN new;
+  END IF;
+
+  IF exists(SELECT 1
+            FROM test_item
+            WHERE item_id = new.result_id
+              AND retry_of IS NOT NULL)
+  THEN
+    RETURN new;
   END IF;
 
   cur_launch_id := (SELECT launch_id FROM test_item WHERE test_item.item_id = new.result_id);
@@ -918,30 +1046,34 @@
   IF old.status = 'IN_PROGRESS' :: STATUS_ENUM
   THEN
     FOR cur_id IN
-    (SELECT item_id FROM test_item WHERE path @> (SELECT path FROM test_item WHERE item_id = new.result_id))
-    LOOP
-      /* increment item executions statistics for concrete field */
-      INSERT INTO statistics (s_counter, statistics_field_id, item_id)
-      VALUES (1, executions_field_id, cur_id)
-      ON CONFLICT (statistics_field_id, item_id)
-                  DO UPDATE SET s_counter = statistics.s_counter + 1;
-      /* increment item executions statistics for total field */
-      INSERT INTO statistics (s_counter, statistics_field_id, item_id)
-      VALUES (1, executions_field_total_id, cur_id)
-      ON CONFLICT (statistics_field_id, item_id)
-                  DO UPDATE SET s_counter = statistics.s_counter + 1;
-    END LOOP;
+      (SELECT item_id FROM test_item WHERE path @> (SELECT path FROM test_item WHERE item_id = new.result_id))
+      LOOP
+        /* increment item executions statistics for concrete field */
+        INSERT INTO statistics (s_counter, statistics_field_id, item_id)
+        VALUES (1, executions_field_id, cur_id)
+        ON CONFLICT (statistics_field_id,
+                     item_id)
+                     DO UPDATE SET s_counter = statistics.s_counter + 1;
+        /* increment item executions statistics for total field */
+        INSERT INTO statistics (s_counter, statistics_field_id, item_id)
+        VALUES (1, executions_field_total_id, cur_id)
+        ON CONFLICT (statistics_field_id,
+                     item_id)
+                     DO UPDATE SET s_counter = statistics.s_counter + 1;
+      END LOOP;
 
     /* increment launch executions statistics for concrete field */
     INSERT INTO statistics (s_counter, statistics_field_id, launch_id)
     VALUES (1, executions_field_id, cur_launch_id)
-    ON CONFLICT (statistics_field_id, launch_id)
-                DO UPDATE SET s_counter = statistics.s_counter + 1;
+    ON CONFLICT (statistics_field_id,
+                 launch_id)
+                 DO UPDATE SET s_counter = statistics.s_counter + 1;
     /* increment launch executions statistics for total field */
     INSERT INTO statistics (s_counter, statistics_field_id, launch_id)
     VALUES (1, executions_field_total_id, cur_launch_id)
-    ON CONFLICT (statistics_field_id, launch_id)
-                DO UPDATE SET s_counter = statistics.s_counter + 1;
+    ON CONFLICT (statistics_field_id,
+                 launch_id)
+                 DO UPDATE SET s_counter = statistics.s_counter + 1;
     RETURN new;
   END IF;
 
@@ -954,44 +1086,54 @@
                                WHERE statistics_field.name = executions_field_old);
 
     FOR cur_id IN
-    (SELECT item_id FROM test_item WHERE path @> (SELECT path FROM test_item WHERE item_id = new.result_id))
-
-    LOOP
-      /* decrease item executions statistics for old field */
-      UPDATE statistics SET s_counter = s_counter - 1 WHERE statistics_field_id = executions_field_old_id
-                                                        AND item_id = cur_id;
-
-      /* increment item executions statistics for concrete field */
-      INSERT INTO statistics (s_counter, statistics_field_id, item_id)
-      VALUES (1, executions_field_id, cur_id)
-      ON CONFLICT (statistics_field_id, item_id)
-                  DO UPDATE SET s_counter = statistics.s_counter + 1;
-    END LOOP;
+      (SELECT item_id FROM test_item WHERE path @> (SELECT path FROM test_item WHERE item_id = new.result_id))
+
+      LOOP
+        /* decrease item executions statistics for old field */
+        UPDATE statistics
+        SET s_counter = s_counter - 1
+        WHERE statistics_field_id = executions_field_old_id
+          AND item_id = cur_id;
+
+        /* increment item executions statistics for concrete field */
+        INSERT INTO statistics (s_counter, statistics_field_id, item_id)
+        VALUES (1, executions_field_id, cur_id)
+        ON CONFLICT (statistics_field_id,
+                     item_id)
+                     DO UPDATE SET s_counter = statistics.s_counter + 1;
+      END LOOP;
 
     /* decrease item executions statistics for old field */
-    UPDATE statistics SET s_counter = s_counter - 1 WHERE statistics_field_id = executions_field_old_id
-                                                      AND launch_id = cur_launch_id;
+    UPDATE statistics
+    SET s_counter = s_counter - 1
+    WHERE statistics_field_id = executions_field_old_id
+      AND launch_id = cur_launch_id;
     /* increment launch executions statistics for concrete field */
     INSERT INTO statistics (s_counter, statistics_field_id, launch_id)
     VALUES (1, executions_field_id, cur_launch_id)
-    ON CONFLICT (statistics_field_id, launch_id)
-                DO UPDATE SET s_counter = statistics.s_counter + 1;
+    ON CONFLICT (statistics_field_id,
+                 launch_id)
+                 DO UPDATE SET s_counter = statistics.s_counter + 1;
     RETURN new;
   END IF;
+  RETURN new;
 END;
 $$
-LANGUAGE plpgsql;
+  LANGUAGE plpgsql;
 
 
 CREATE TRIGGER after_test_results_update
   AFTER UPDATE
   ON test_item_results
-  FOR EACH ROW EXECUTE PROCEDURE update_executions_statistics();
+  FOR EACH ROW
+EXECUTE PROCEDURE update_executions_statistics();
 
 
 CREATE OR REPLACE FUNCTION increment_defect_statistics()
-  RETURNS TRIGGER AS $$
-DECLARE   cur_id                BIGINT;
+  RETURNS TRIGGER AS
+$$
+DECLARE
+  cur_id                        BIGINT;
   DECLARE defect_field          VARCHAR;
   DECLARE defect_field_id       BIGINT;
   DECLARE defect_field_total    VARCHAR;
@@ -999,14 +1141,20 @@
   DECLARE cur_launch_id         BIGINT;
 
 BEGIN
-  IF exists(SELECT 1 FROM test_item AS s
-                            JOIN test_item AS s2 ON s.item_id = s2.parent_id WHERE s.item_id = new.issue_id)
-  THEN RETURN new;
-  END IF;
-
-  IF exists(SELECT 1 FROM test_item WHERE item_id = new.issue_id
-                                      AND retry_of IS NOT NULL)
-  THEN RETURN new;
+  IF exists(SELECT 1
+            FROM test_item AS s
+                   JOIN test_item AS s2 ON s.item_id = s2.parent_id
+            WHERE s.item_id = new.issue_id)
+  THEN
+    RETURN new;
+  END IF;
+
+  IF exists(SELECT 1
+            FROM test_item
+            WHERE item_id = new.issue_id
+              AND retry_of IS NOT NULL)
+  THEN
+    RETURN new;
   END IF;
 
   cur_launch_id := (SELECT launch_id FROM test_item WHERE test_item.item_id = new.issue_id);
@@ -1035,46 +1183,53 @@
                            WHERE statistics_field.name = defect_field_total);
 
   FOR cur_id IN
-  (SELECT item_id FROM test_item WHERE path @> (SELECT path FROM test_item WHERE item_id = new.issue_id))
-
-  LOOP
-    /* increment item defects statistics for concrete field */
-    INSERT INTO statistics (s_counter, statistics_field_id, item_id)
-    VALUES (1, defect_field_id, cur_id)
-    ON CONFLICT (statistics_field_id, item_id)
-                DO UPDATE SET s_counter = statistics.s_counter + 1;
-    /* increment item defects statistics for total field */
-    INSERT INTO statistics (s_counter, statistics_field_id, item_id)
-    VALUES (1, defect_field_total_id, cur_id)
-    ON CONFLICT (statistics_field_id, item_id)
-                DO UPDATE SET s_counter = statistics.s_counter + 1;
-  END LOOP;
+    (SELECT item_id FROM test_item WHERE path @> (SELECT path FROM test_item WHERE item_id = new.issue_id))
+
+    LOOP
+      /* increment item defects statistics for concrete field */
+      INSERT INTO statistics (s_counter, statistics_field_id, item_id)
+      VALUES (1, defect_field_id, cur_id)
+      ON CONFLICT (statistics_field_id,
+                   item_id)
+                   DO UPDATE SET s_counter = statistics.s_counter + 1;
+      /* increment item defects statistics for total field */
+      INSERT INTO statistics (s_counter, statistics_field_id, item_id)
+      VALUES (1, defect_field_total_id, cur_id)
+      ON CONFLICT (statistics_field_id,
+                   item_id)
+                   DO UPDATE SET s_counter = statistics.s_counter + 1;
+    END LOOP;
 
   /* increment launch defects statistics for concrete field */
   INSERT INTO statistics (s_counter, statistics_field_id, launch_id)
   VALUES (1, defect_field_id, cur_launch_id)
-  ON CONFLICT (statistics_field_id, launch_id)
-              DO UPDATE SET s_counter = statistics.s_counter + 1;
+  ON CONFLICT (statistics_field_id,
+               launch_id)
+               DO UPDATE SET s_counter = statistics.s_counter + 1;
   /* increment launch defects statistics for total field */
   INSERT INTO statistics (s_counter, statistics_field_id, launch_id)
   VALUES (1, defect_field_total_id, cur_launch_id)
-  ON CONFLICT (statistics_field_id, launch_id)
-              DO UPDATE SET s_counter = statistics.s_counter + 1;
+  ON CONFLICT (statistics_field_id,
+               launch_id)
+               DO UPDATE SET s_counter = statistics.s_counter + 1;
   RETURN new;
 END;
 $$
-LANGUAGE plpgsql;
+  LANGUAGE plpgsql;
 
 
 CREATE TRIGGER after_issue_insert
   AFTER INSERT
   ON issue
-  FOR EACH ROW EXECUTE PROCEDURE increment_defect_statistics();
+  FOR EACH ROW
+EXECUTE PROCEDURE increment_defect_statistics();
 
 
 CREATE OR REPLACE FUNCTION update_defect_statistics()
-  RETURNS TRIGGER AS $$
-DECLARE   cur_id                    BIGINT;
+  RETURNS TRIGGER AS
+$$
+DECLARE
+  cur_id                            BIGINT;
   DECLARE defect_field              VARCHAR;
   DECLARE defect_field_total        VARCHAR;
   DECLARE defect_field_old_id       BIGINT;
@@ -1084,18 +1239,25 @@
   DECLARE cur_launch_id             BIGINT;
 
 BEGIN
-  IF exists(SELECT 1 FROM test_item AS s
-                            JOIN test_item AS s2 ON s.item_id = s2.parent_id WHERE s.item_id = new.issue_id)
-  THEN RETURN new;
-  END IF;
-
-  IF exists(SELECT 1 FROM test_item WHERE item_id = new.issue_id
-                                      AND retry_of IS NOT NULL)
-  THEN RETURN new;
+  IF exists(SELECT 1
+            FROM test_item AS s
+                   JOIN test_item AS s2 ON s.item_id = s2.parent_id
+            WHERE s.item_id = new.issue_id)
+  THEN
+    RETURN new;
+  END IF;
+
+  IF exists(SELECT 1
+            FROM test_item
+            WHERE item_id = new.issue_id
+              AND retry_of IS NOT NULL)
+  THEN
+    RETURN new;
   END IF;
 
   IF old.issue_type = new.issue_type
-  THEN RETURN new;
+  THEN
+    RETURN new;
   END IF;
 
   cur_launch_id := (SELECT launch_id FROM test_item WHERE test_item.item_id = new.issue_id);
@@ -1139,63 +1301,78 @@
                            WHERE statistics_field.name = defect_field_total);
 
   FOR cur_id IN
-  (SELECT item_id FROM test_item WHERE path @> (SELECT path FROM test_item WHERE item_id = new.issue_id))
-
-  LOOP
-    /* decrease item defects statistics for concrete field */
-    UPDATE statistics SET s_counter = s_counter - 1 WHERE statistics_field_id = defect_field_old_id
-                                                      AND statistics.item_id = cur_id;
-
-    /* increment item defects statistics for concrete field */
-    INSERT INTO statistics (s_counter, statistics_field_id, item_id)
-    VALUES (1, defect_field_id, cur_id)
-    ON CONFLICT (statistics_field_id, item_id)
-                DO UPDATE SET s_counter = statistics.s_counter + 1;
-
-    /* decrease item defects statistics for total field */
-    UPDATE statistics SET s_counter = s_counter - 1 WHERE statistics_field_id = defect_field_old_total_id
-                                                      AND item_id = cur_id;
-
-    /* increment item defects statistics for total field */
-    INSERT INTO statistics (s_counter, statistics_field_id, item_id)
-    VALUES (1, defect_field_total_id, cur_id)
-    ON CONFLICT (statistics_field_id, item_id)
-                DO UPDATE SET s_counter = statistics.s_counter + 1;
-
-  END LOOP;
+    (SELECT item_id FROM test_item WHERE path @> (SELECT path FROM test_item WHERE item_id = new.issue_id))
+
+    LOOP
+      /* decrease item defects statistics for concrete field */
+      UPDATE statistics
+      SET s_counter = s_counter - 1
+      WHERE statistics_field_id = defect_field_old_id
+        AND statistics.item_id = cur_id;
+
+      /* increment item defects statistics for concrete field */
+      INSERT INTO statistics (s_counter, statistics_field_id, item_id)
+      VALUES (1, defect_field_id, cur_id)
+      ON CONFLICT (statistics_field_id,
+                   item_id)
+                   DO UPDATE SET s_counter = statistics.s_counter + 1;
+
+      /* decrease item defects statistics for total field */
+      UPDATE statistics
+      SET s_counter = s_counter - 1
+      WHERE statistics_field_id = defect_field_old_total_id
+        AND item_id = cur_id;
+
+      /* increment item defects statistics for total field */
+      INSERT INTO statistics (s_counter, statistics_field_id, item_id)
+      VALUES (1, defect_field_total_id, cur_id)
+      ON CONFLICT (statistics_field_id,
+                   item_id)
+                   DO UPDATE SET s_counter = statistics.s_counter + 1;
+
+    END LOOP;
 
   /* decrease launch defects statistics for concrete field */
-  UPDATE statistics SET s_counter = s_counter - 1 WHERE statistics_field_id = defect_field_old_id
-                                                    AND launch_id = cur_launch_id;
+  UPDATE statistics
+  SET s_counter = s_counter - 1
+  WHERE statistics_field_id = defect_field_old_id
+    AND launch_id = cur_launch_id;
 
   /* increment launch defects statistics for concrete field */
   INSERT INTO statistics (s_counter, statistics_field_id, launch_id)
   VALUES (1, defect_field_id, cur_launch_id)
-  ON CONFLICT (statistics_field_id, launch_id)
-              DO UPDATE SET s_counter = statistics.s_counter + 1;
+  ON CONFLICT (statistics_field_id,
+               launch_id)
+               DO UPDATE SET s_counter = statistics.s_counter + 1;
 
   /* decrease launch defects statistics for total field */
-  UPDATE statistics SET s_counter = s_counter - 1 WHERE statistics_field_id = defect_field_old_total_id
-                                                    AND launch_id = cur_launch_id;
+  UPDATE statistics
+  SET s_counter = s_counter - 1
+  WHERE statistics_field_id = defect_field_old_total_id
+    AND launch_id = cur_launch_id;
 
   /* increment launch defects statistics for total field */
   INSERT INTO statistics (s_counter, statistics_field_id, launch_id)
   VALUES (1, defect_field_total_id, cur_launch_id)
-  ON CONFLICT (statistics_field_id, launch_id)
-              DO UPDATE SET s_counter = statistics.s_counter + 1;
+  ON CONFLICT (statistics_field_id,
+               launch_id)
+               DO UPDATE SET s_counter = statistics.s_counter + 1;
   RETURN new;
 END;
 $$
-LANGUAGE plpgsql;
+  LANGUAGE plpgsql;
 
 CREATE TRIGGER after_issue_update
   AFTER UPDATE
   ON issue
-  FOR EACH ROW EXECUTE PROCEDURE update_defect_statistics();
+  FOR EACH ROW
+EXECUTE PROCEDURE update_defect_statistics();
 
 CREATE OR REPLACE FUNCTION delete_defect_statistics()
-  RETURNS TRIGGER AS $$
-DECLARE   cur_id                    BIGINT;
+  RETURNS TRIGGER AS
+$$
+DECLARE
+  cur_id                            BIGINT;
   DECLARE cur_launch_id             BIGINT;
   DECLARE defect_field_old_id       BIGINT;
   DECLARE defect_field_old_total_id BIGINT;
@@ -1203,7 +1380,8 @@
   cur_launch_id := (SELECT launch_id FROM test_item WHERE test_item.item_id = old.issue_id);
 
   IF cur_launch_id IS NULL
-  THEN RETURN old;
+  THEN
+    RETURN old;
   END IF;
 
   defect_field_old_id := (SELECT DISTINCT ON (statistics_field.name) sf_id
@@ -1224,38 +1402,49 @@
                                        WHERE issue_type.id = old.issue_type));
 
   FOR cur_id IN
-  (SELECT item_id FROM test_item WHERE path @> (SELECT path FROM test_item WHERE item_id = old.issue_id))
-
-  LOOP
-    /* decrease item defects statistics for concrete field */
-    UPDATE statistics SET s_counter = s_counter - 1 WHERE statistics_field_id = defect_field_old_id
-                                                      AND statistics.item_id = cur_id;
-
-    /* decrease item defects statistics for total field */
-    UPDATE statistics SET s_counter = s_counter - 1 WHERE statistics_field_id = defect_field_old_total_id
-                                                      AND item_id = cur_id;
-  END LOOP;
+    (SELECT item_id FROM test_item WHERE path @> (SELECT path FROM test_item WHERE item_id = old.issue_id))
+
+    LOOP
+      /* decrease item defects statistics for concrete field */
+      UPDATE statistics
+      SET s_counter = s_counter - 1
+      WHERE statistics_field_id = defect_field_old_id
+        AND statistics.item_id = cur_id;
+
+      /* decrease item defects statistics for total field */
+      UPDATE statistics
+      SET s_counter = s_counter - 1
+      WHERE statistics_field_id = defect_field_old_total_id
+        AND item_id = cur_id;
+    END LOOP;
 
   /* decrease launch defects statistics for concrete field */
-  UPDATE statistics SET s_counter = s_counter - 1 WHERE statistics_field_id = defect_field_old_id
-                                                    AND launch_id = cur_launch_id;
+  UPDATE statistics
+  SET s_counter = s_counter - 1
+  WHERE statistics_field_id = defect_field_old_id
+    AND launch_id = cur_launch_id;
   /* decrease launch defects statistics for total field */
-  UPDATE statistics SET s_counter = s_counter - 1 WHERE statistics_field_id = defect_field_old_total_id
-                                                    AND launch_id = cur_launch_id;
+  UPDATE statistics
+  SET s_counter = s_counter - 1
+  WHERE statistics_field_id = defect_field_old_total_id
+    AND launch_id = cur_launch_id;
   RETURN old;
 END;
 $$
-LANGUAGE plpgsql;
+  LANGUAGE plpgsql;
 
 CREATE TRIGGER before_issue_delete
   BEFORE DELETE
   ON issue
-  FOR EACH ROW EXECUTE PROCEDURE delete_defect_statistics();
+  FOR EACH ROW
+EXECUTE PROCEDURE delete_defect_statistics();
 
 
 CREATE OR REPLACE FUNCTION decrease_statistics()
-  RETURNS TRIGGER AS $$
-DECLARE   cur_launch_id         BIGINT;
+  RETURNS TRIGGER AS
+$$
+DECLARE
+  cur_launch_id                 BIGINT;
   DECLARE cur_id                BIGINT;
   DECLARE cur_statistics_fields RECORD;
 BEGIN
@@ -1263,138 +1452,46 @@
   cur_launch_id := (SELECT launch_id FROM test_item WHERE item_id = old.result_id);
 
   IF cur_launch_id IS NULL
-  THEN RETURN old;
-  END IF;
-
-  IF exists(SELECT 1 FROM test_item WHERE item_id = old.result_id
-                                      AND retry_of IS NOT NULL)
-  THEN RETURN old;
+  THEN
+    RETURN old;
+  END IF;
+
+  IF exists(SELECT 1
+            FROM test_item
+            WHERE item_id = old.result_id
+              AND retry_of IS NOT NULL)
+  THEN
+    RETURN old;
   END IF;
 
   FOR cur_statistics_fields IN (SELECT statistics_field_id, s_counter FROM statistics WHERE item_id = old.result_id)
-  LOOP
-    UPDATE statistics
-    SET s_counter = s_counter - cur_statistics_fields.s_counter
-    WHERE statistics.statistics_field_id = cur_statistics_fields.statistics_field_id
-      AND launch_id = cur_launch_id;
-  END LOOP;
-
-  FOR cur_id IN
-  (SELECT item_id FROM test_item WHERE path @> (SELECT path FROM test_item WHERE item_id = old.result_id))
-
-  LOOP
-    FOR cur_statistics_fields IN (SELECT statistics_field_id, s_counter FROM statistics WHERE item_id = old.result_id)
     LOOP
       UPDATE statistics
       SET s_counter = s_counter - cur_statistics_fields.s_counter
       WHERE statistics.statistics_field_id = cur_statistics_fields.statistics_field_id
-        AND item_id = cur_id;
+        AND launch_id = cur_launch_id;
     END LOOP;
-  END LOOP;
+
+  FOR cur_id IN
+    (SELECT item_id FROM test_item WHERE path @> (SELECT path FROM test_item WHERE item_id = old.result_id))
+
+    LOOP
+      FOR cur_statistics_fields IN (SELECT statistics_field_id, s_counter FROM statistics WHERE item_id = old.result_id)
+        LOOP
+          UPDATE statistics
+          SET s_counter = s_counter - cur_statistics_fields.s_counter
+          WHERE statistics.statistics_field_id = cur_statistics_fields.statistics_field_id
+            AND item_id = cur_id;
+        END LOOP;
+    END LOOP;
 
   RETURN old;
 END;
 $$
-LANGUAGE plpgsql;
+  LANGUAGE plpgsql;
 
 CREATE TRIGGER before_item_delete
   BEFORE DELETE
   ON test_item_results
-<<<<<<< HEAD
-  FOR EACH ROW EXECUTE PROCEDURE decrease_statistics();
-=======
-  FOR EACH ROW EXECUTE PROCEDURE decrease_statistics();
-
--- Default data
-
-DO
-$$DECLARE
-  defaultproject BIGINT;
-  superadminproject BIGINT;
-  defaultid BIGINT;
-  superadmin BIGINT;
-  ldap BIGINT;
-  rally BIGINT;
-  jira BIGINT;
-  email BIGINT;
-BEGIN
-
-    INSERT INTO server_settings (key, value) VALUES ('server.analytics.all', 'true');
-    INSERT INTO server_settings (key, value) VALUES ('server.email.star_tls_enabled', 'false');
-    INSERT INTO server_settings (key, value) VALUES ('server.email.password', NULL);
-    INSERT INTO server_settings (key, value) VALUES ('server.email.port', '587');
-    INSERT INTO server_settings (key, value) VALUES ('server.email.protocol', 'smtp');
-    INSERT INTO server_settings (key, value) VALUES ('server.email.ssl_enabled', 'false');
-    INSERT INTO server_settings (key, value) VALUES ('server.email.auth_enabled', 'false');
-    INSERT INTO server_settings (key, value) VALUES ('server.email.enabled', 'true');
-    INSERT INTO server_settings (key, value) VALUES ('server.email.username', NULL);
-    INSERT INTO server_settings (key, value) VALUES ('server.email.host', NULL);
-    INSERT INTO server_settings (key, value) VALUES ('server.analytics.asd', 'true');
-
-    INSERT INTO issue_group (issue_group_id, issue_group) VALUES (1, 'TO_INVESTIGATE');
-    INSERT INTO issue_group (issue_group_id, issue_group) VALUES (2, 'AUTOMATION_BUG');
-    INSERT INTO issue_group (issue_group_id, issue_group) VALUES (3, 'PRODUCT_BUG');
-    INSERT INTO issue_group (issue_group_id, issue_group) VALUES (4, 'NO_DEFECT');
-    INSERT INTO issue_group (issue_group_id, issue_group) VALUES (5, 'SYSTEM_ISSUE');
-
-    INSERT INTO issue_type (issue_group_id, locator, issue_name, abbreviation, hex_color) VALUES (1, 'ti001', 'To Investigate', 'TI', '#ffb743');
-    INSERT INTO issue_type (issue_group_id, locator, issue_name, abbreviation, hex_color) VALUES (2, 'ab001', 'Automation Bug', 'AB', '#f7d63e');
-    INSERT INTO issue_type (issue_group_id, locator, issue_name, abbreviation, hex_color) VALUES (3, 'pb001', 'Product Bug', 'PB', '#ec3900');
-    INSERT INTO issue_type (issue_group_id, locator, issue_name, abbreviation, hex_color) VALUES (4, 'nd001', 'No Defect', 'ND', '#777777');
-    INSERT INTO issue_type (issue_group_id, locator, issue_name, abbreviation, hex_color) VALUES (5, 'si001', 'System Issue', 'SI', '#0274d1');
-
-    INSERT INTO attribute (name) VALUES ('job.interruptJobTime');
-    INSERT INTO attribute (name) VALUES ('job.keepLaunches');
-    INSERT INTO attribute (name) VALUES ('job.keepLogs');
-    INSERT INTO attribute (name) VALUES ('job.keepScreenshots');
-    INSERT INTO attribute (name) VALUES ('analyzer.minDocFreq');
-    INSERT INTO attribute (name) VALUES ('analyzer.minTermFreq');
-    INSERT INTO attribute (name) VALUES ('analyzer.minShouldMatch');
-    INSERT INTO attribute (name) VALUES ('analyzer.numberOfLogLines');
-    INSERT INTO attribute (name) VALUES ('analyzer.indexingRunning');
-    INSERT INTO attribute (name) VALUES ('analyzer.isAutoAnalyzerEnabled');
-    INSERT INTO attribute (name) VALUES ('analyzer.autoAnalyzerMode');
-    INSERT INTO attribute (name) VALUES ('notifications.enabled');
-
-    -- Superadmin project and user
-    INSERT INTO project (name, project_type, creation_date, metadata) VALUES ('superadmin_personal', 'PERSONAL', now(), '{"metadata": {"additional_info": ""}}');
-    superadminproject := (SELECT currval(pg_get_serial_sequence('project', 'id')));
-
-    INSERT INTO users (login, password, email, role, type, full_name, expired, metadata)
-    VALUES ('superadmin', '5d39d85bddde885f6579f8121e11eba2', 'superadminemail@domain.com', 'ADMINISTRATOR', 'INTERNAL', 'tester', FALSE, '{"metadata": {"last_login": "now"}}');
-    superadmin := (SELECT currval(pg_get_serial_sequence('users', 'id')));
-
-    INSERT INTO project_user (user_id, project_id, project_role) VALUES (superadmin, superadminproject, 'PROJECT_MANAGER');
-
-    -- Default project and user
-    INSERT INTO project (name, project_type, creation_date, metadata) VALUES ('default_personal', 'PERSONAL', now(), '{"metadata": {"additional_info": ""}}');
-    defaultproject := (SELECT currval(pg_get_serial_sequence('project', 'id')));
-
-    INSERT INTO users (login, password, email, role, type, full_name, expired, metadata)
-    VALUES ('default', '3fde6bb0541387e4ebdadf7c2ff31123', 'defaultemail@domain.com', 'USER', 'INTERNAL', 'tester', FALSE, '{"metadata": {"last_login": "now"}}');
-    defaultid := (SELECT currval(pg_get_serial_sequence('users', 'id')));
-
-    INSERT INTO project_user (user_id, project_id, project_role) VALUES (defaultid, defaultproject, 'PROJECT_MANAGER');
-
-    -- Project configurations
-
-    INSERT INTO issue_type_project (project_id, issue_type_id) VALUES
-    (superadminproject, 1), (superadminproject, 2), (superadminproject, 3), (superadminproject, 4), (superadminproject, 5),
-    (defaultproject, 1),(defaultproject, 2),(defaultproject, 3),(defaultproject, 4),(defaultproject, 5);
-
-    INSERT INTO project_attribute (attribute_id, value, project_id) VALUES (1, '1 day', defaultProject), (1, '1 day', superadminProject);
-    INSERT INTO project_attribute (attribute_id, value, project_id) VALUES (2, '3 months', defaultProject), (2, '3 months', superadminProject);
-    INSERT INTO project_attribute (attribute_id, value, project_id) VALUES (3, '2 weeks', defaultProject), (3, '2 weeks', superadminProject);
-    INSERT INTO project_attribute (attribute_id, value, project_id) VALUES (4, '2 weeks', defaultProject), (4, '2 weeks', superadminProject);
-    INSERT INTO project_attribute (attribute_id, value, project_id) VALUES (5, 7, defaultProject), (5, 7, superadminProject);
-    INSERT INTO project_attribute (attribute_id, value, project_id) VALUES (6, 1, defaultProject), (6, 1, superadminProject);
-    INSERT INTO project_attribute (attribute_id, value, project_id) VALUES (7, 80, defaultProject), (7, 80, superadminProject);
-    INSERT INTO project_attribute (attribute_id, value, project_id) VALUES (8, 2, defaultProject), (8, 2, superadminProject);
-    INSERT INTO project_attribute (attribute_id, value, project_id) VALUES (9, false, defaultProject), (9, false, superadminProject);
-    INSERT INTO project_attribute (attribute_id, value, project_id) VALUES (10, false, defaultProject), (10, false, superadminProject);
-    INSERT INTO project_attribute (attribute_id, value, project_id) VALUES (11, 'LAUNCH_NAME', defaultProject), (11, 'LAUNCH_NAME', superadminProject);
-    INSERT INTO project_attribute (attribute_id, value, project_id) VALUES (12, 'false', defaultProject), (12, 'false', superadminProject);
-
-END
-$$;
->>>>>>> bc3e7a62
+  FOR EACH ROW
+EXECUTE PROCEDURE decrease_statistics();