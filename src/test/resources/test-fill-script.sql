--- conflicted
+++ resolved
@@ -48,23 +48,6 @@
 INSERT INTO filter_condition (id, filter_id, condition, value, field, negative) VALUES (6, 1, 'EQUALS', '1', 'project_id', false);
 INSERT INTO filter_condition (id, filter_id, condition, value, field, negative) VALUES (10, 2, 'EQUALS', '1', 'project_id', false);
 
-<<<<<<< HEAD
-INSERT INTO widget (id, name, description, widget_type, items_count, project_id, filter_id) VALUES (2, 'start', null, 'launch_statistics', 1000, 1, 1);
-INSERT INTO widget (id, name, description, widget_type, items_count, project_id, filter_id) VALUES (4, 'start', null, 'passing_rate_per_launch', 1000, 1, 1);
-INSERT INTO widget (id, name, description, widget_type, items_count, project_id, filter_id) VALUES (5, 'start', null, 'passing_rate_summary', 1000, 1, 1);
-INSERT INTO widget (id, name, description, widget_type, items_count, project_id, filter_id) VALUES (6, 'start', null, 'cases_trend', 1000, 1, 1);
-INSERT INTO widget (id, name, description, widget_type, items_count, project_id, filter_id) VALUES (7, 'my widget', null, 'bug_trend', 1000, 1, 1);
-INSERT INTO widget (id, name, description, widget_type, items_count, project_id, filter_id) VALUES (3, 'start', null, 'investigated_trend', 1000, 1, 1);
-INSERT INTO widget (id, name, description, widget_type, items_count, project_id, filter_id) VALUES (12, 'table', null, 'launches_table', 1000, 1, 1);
-INSERT INTO widget (id, name, description, widget_type, items_count, project_id, filter_id) VALUES (8, 'comparison', null, 'launches_comparison_chart', 1000, 1, 1);
-INSERT INTO widget (id, name, description, widget_type, items_count, project_id, filter_id) VALUES (9, 'duration', null, 'launches_duration_chart', 1000, 1, 1);
-INSERT INTO widget (id, name, description, widget_type, items_count, project_id, filter_id) VALUES (10, 'not passed', null, 'not_passed', 1000, 1, 1);
-INSERT INTO widget (id, name, description, widget_type, items_count, project_id, filter_id) VALUES (11, 'not passed', null, 'most_failed_test_cases', 1000, 1, 1);
-INSERT INTO widget (id, name, description, widget_type, items_count, project_id, filter_id) VALUES (17, 'table', null, 'activity_stream', 1000, 1, 2);
-INSERT INTO widget (id, name, description, widget_type, items_count, project_id, filter_id) VALUES (1, 'start', null, 'overall_statistics', 1000, 1, 1);
-INSERT INTO widget (id, name, description, widget_type, items_count, project_id, filter_id) VALUES (18, 'unique', null, 'unique_bug_table', 1000, 1, 2);
-INSERT INTO widget (id, name, description, widget_type, items_count, project_id, filter_id) VALUES (19, 'cumulative test', null, 'cumulative', 2, 1, 3);
-=======
 INSERT INTO widget (id, name, description, widget_type, items_count, project_id) VALUES (2, 'start', null, 'launch_statistics', 1000, 1);
 INSERT INTO widget (id, name, description, widget_type, items_count, project_id) VALUES (4, 'start', null, 'passing_rate_per_launch', 1000, 1);
 INSERT INTO widget (id, name, description, widget_type, items_count, project_id) VALUES (5, 'start', null, 'passing_rate_summary', 1000, 1);
@@ -94,7 +77,6 @@
 INSERT INTO widget_filter(widget_id, filter_id) VALUES (17,2);
 INSERT INTO widget_filter(widget_id, filter_id) VALUES (1,1);
 INSERT INTO widget_filter(widget_id, filter_id) VALUES (18,2);
->>>>>>> 35028bd6
 
 INSERT INTO public.widget_option (id, widget_id, option, value) VALUES (1, 1, 'filterName', 'New_filter');
 INSERT INTO public.widget_option (id, widget_id, option, value) VALUES (2, 2, 'filterName', 'New_filter');
