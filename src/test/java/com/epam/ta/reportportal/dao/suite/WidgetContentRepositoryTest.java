/*
 * Copyright 2018 EPAM Systems
 *
 * Licensed under the Apache License, Version 2.0 (the "License");
 * you may not use this file except in compliance with the License.
 * You may obtain a copy of the License at
 *
 * http://www.apache.org/licenses/LICENSE-2.0
 *
 * Unless required by applicable law or agreed to in writing, software
 * distributed under the License is distributed on an "AS IS" BASIS,
 * WITHOUT WARRANTIES OR CONDITIONS OF ANY KIND, either express or implied.
 * See the License for the specific language governing permissions and
 * limitations under the License.
 */
package com.epam.ta.reportportal.dao.suite;

import com.epam.ta.reportportal.BaseTest;
import com.epam.ta.reportportal.commons.querygen.Condition;
import com.epam.ta.reportportal.commons.querygen.Filter;
import com.epam.ta.reportportal.commons.querygen.FilterCondition;
import com.epam.ta.reportportal.dao.LaunchRepository;
import com.epam.ta.reportportal.dao.WidgetContentRepository;
import com.epam.ta.reportportal.entity.activity.Activity;
import com.epam.ta.reportportal.entity.enums.StatusEnum;
import com.epam.ta.reportportal.entity.item.TestItem;
import com.epam.ta.reportportal.entity.launch.Launch;
import com.epam.ta.reportportal.entity.widget.content.*;
import com.epam.ta.reportportal.jooq.enums.JStatusEnum;
import com.epam.ta.reportportal.ws.model.launch.Mode;
import com.google.common.collect.ImmutableMap;
import com.google.common.collect.Maps;
import com.google.common.collect.Sets;
import org.assertj.core.util.Lists;
import org.flywaydb.test.annotation.FlywayTest;
import org.junit.Assert;
import org.junit.BeforeClass;
import org.junit.Test;
import org.springframework.beans.factory.annotation.Autowired;
import org.springframework.data.domain.Sort;

import java.math.BigDecimal;
import java.math.RoundingMode;
import java.sql.Timestamp;
import java.util.LinkedHashMap;
import java.util.List;
import java.util.Map;
import java.util.Set;

import static com.epam.ta.reportportal.commons.querygen.constant.ActivityCriteriaConstant.CRITERIA_ACTION;
import static com.epam.ta.reportportal.commons.querygen.constant.ActivityCriteriaConstant.CRITERIA_CREATION_DATE;
import static com.epam.ta.reportportal.commons.querygen.constant.GeneralCriteriaConstant.*;
import static com.epam.ta.reportportal.commons.querygen.constant.LaunchCriteriaConstant.CRITERIA_LAUNCH_MODE;
import static com.epam.ta.reportportal.commons.querygen.constant.TestItemCriteriaConstant.CRITERIA_STATUS;
import static com.epam.ta.reportportal.commons.querygen.constant.UserCriteriaConstant.CRITERIA_USER;
import static com.epam.ta.reportportal.dao.constant.WidgetContentRepositoryConstants.*;
import static com.epam.ta.reportportal.jooq.enums.JTestItemTypeEnum.*;
import static org.junit.Assert.assertEquals;

/**
 * @author Ivan Budayeu
 */
public class WidgetContentRepositoryTest extends BaseTest {

	private static final String FILL_SCRIPT_PATH = "/db/fill/widget-content";

	@Autowired
	private WidgetContentRepository widgetContentRepository;

	@Autowired
	private LaunchRepository launchRepository;

	@FlywayTest(locationsForMigrate = { FILL_SCRIPT_PATH }, invokeCleanDB = false)
	@BeforeClass
	public static void before() {
	}

	@Test
	public void overallStatisticsContent() {
		String sortingColumn = "statistics$defects$no_defect$nd001";
		Filter filter = buildDefaultFilter(1L);
		List<String> contentFields = buildContentFields();
		Sort sort = Sort.by(Lists.newArrayList(new Sort.Order(Sort.Direction.DESC, sortingColumn)));

		OverallStatisticsContent overallStatisticsContent = widgetContentRepository.overallStatisticsContent(filter,
				sort,
				contentFields,
				false,
				4
		);

		assertEquals(48, (long) overallStatisticsContent.getValues().get("statistics$executions$total"));
		assertEquals(13, (long) overallStatisticsContent.getValues().get("statistics$executions$passed"));
		assertEquals(13, (long) overallStatisticsContent.getValues().get("statistics$executions$skipped"));
		assertEquals(22, (long) overallStatisticsContent.getValues().get("statistics$executions$failed"));
		assertEquals(9, (long) overallStatisticsContent.getValues().get("statistics$defects$to_investigate$total"));
		assertEquals(16, (long) overallStatisticsContent.getValues().get("statistics$defects$system_issue$total"));
		assertEquals(11, (long) overallStatisticsContent.getValues().get("statistics$defects$automation_bug$total"));
		assertEquals(17, (long) overallStatisticsContent.getValues().get("statistics$defects$product_bug$total"));
		assertEquals(11, (long) overallStatisticsContent.getValues().get("statistics$defects$no_defect$total"));
		assertEquals(9, (long) overallStatisticsContent.getValues().get("statistics$defects$to_investigate$ti001"));
		assertEquals(16, (long) overallStatisticsContent.getValues().get("statistics$defects$system_issue$si001"));
		assertEquals(11, (long) overallStatisticsContent.getValues().get("statistics$defects$automation_bug$ab001"));
		assertEquals(17, (long) overallStatisticsContent.getValues().get("statistics$defects$product_bug$pb001"));
		assertEquals(11, (long) overallStatisticsContent.getValues().get("statistics$defects$no_defect$nd001"));
	}

	@Test
	public void mostFailedByDefectCriteria() {

		String defect = "statistics$defects$no_defect$nd001";

		Filter filter = buildDefaultFilter(1L);

		List<CriteriaHistoryItem> criteriaHistoryItems = widgetContentRepository.topItemsByCriteria(filter, defect, 10, false);

		System.out.println(123);

	}

	@Test
	public void launchStatistics() {

		String sortingColumn = "statistics$defects$no_defect$nd001";

		Filter filter = buildDefaultFilter(1L);
		List<String> contentFields = buildContentFields();

		List<Sort.Order> orderings = Lists.newArrayList(new Sort.Order(Sort.Direction.DESC, sortingColumn),
				new Sort.Order(Sort.Direction.DESC, CRITERIA_START_TIME)
		);

		Sort sort = Sort.by(orderings);

		List<ChartStatisticsContent> chartStatisticsContents = widgetContentRepository.launchStatistics(filter, contentFields, sort, 4);
		Assert.assertNotNull(chartStatisticsContents);
		assertEquals(4, chartStatisticsContents.size());

<<<<<<< HEAD
		Assert.assertEquals(chartStatisticsContents.get(0).getValues().get(sortingColumn), String.valueOf(6));
		Assert.assertEquals(chartStatisticsContents.get(chartStatisticsContents.size() - 1).getValues().get(sortingColumn),
				String.valueOf(1)
		);
=======
		assertEquals(chartStatisticsContents.get(0).getValues().get(sortingColumn), String.valueOf(6));
		assertEquals(chartStatisticsContents.get(chartStatisticsContents.size() - 1).getValues().get(sortingColumn), String.valueOf(1));
>>>>>>> c55add32
	}

	@Test
	public void investigatedStatistics() {

		Map<Long, Map<String, Integer>> statistics = buildTotalDefectsMap();

		String sortingColumn = "statistics$defects$no_defect$nd001";

		Filter filter = buildDefaultFilter(1L);

		List<Sort.Order> orderings = Lists.newArrayList(new Sort.Order(Sort.Direction.DESC, sortingColumn));

		Sort sort = Sort.by(orderings);

		List<ChartStatisticsContent> chartStatisticsContents = widgetContentRepository.investigatedStatistics(filter, sort, 4);
		Assert.assertNotNull(chartStatisticsContents);
		assertEquals(4, chartStatisticsContents.size());

		chartStatisticsContents.forEach(res -> {
			Map<String, Integer> stats = statistics.get(res.getId());
			int sum = stats.values().stream().mapToInt(Integer::intValue).sum();
			assertEquals(
					100.0,
					Double.parseDouble(res.getValues().get(TO_INVESTIGATE)) + Double.parseDouble(res.getValues().get(INVESTIGATED)),
					0.01
			);
<<<<<<< HEAD
			Assert.assertEquals(Double.parseDouble(res.getValues().get(TO_INVESTIGATE)),
=======
			assertEquals(
					Double.parseDouble(res.getValues().get(TO_INVESTIGATE)),
>>>>>>> c55add32
					BigDecimal.valueOf((double) 100 * stats.get("statistics$defects$to_investigate$total") / sum)
							.setScale(2, RoundingMode.HALF_UP)
							.doubleValue(),
					0.01
			);
		});
	}

	@Test
	public void launchPassPerLaunchStatistics() {
		Filter filter = buildDefaultFilter(1L);

		filter.withCondition(new FilterCondition(Condition.EQUALS, false, "launch name 1", CRITERIA_NAME));

		List<Sort.Order> orderings = Lists.newArrayList(new Sort.Order(Sort.Direction.DESC, CRITERIA_START_TIME));

		Sort sort = Sort.by(orderings);

		PassingRateStatisticsResult passStatisticsResult = widgetContentRepository.passingRatePerLaunchStatistics(filter, sort, 1);

		Assert.assertNotNull(passStatisticsResult);
		assertEquals(3, passStatisticsResult.getPassed());
		assertEquals(12, passStatisticsResult.getTotal());
	}

	@Test
	public void summaryPassStatistics() {
		Filter filter = buildDefaultFilter(1L);
		Sort sort = Sort.by(Lists.newArrayList(new Sort.Order(Sort.Direction.ASC, CRITERIA_START_TIME)));

		PassingRateStatisticsResult passStatisticsResult = widgetContentRepository.summaryPassingRateStatistics(filter, sort, 4);

		Assert.assertNotNull(passStatisticsResult);
		assertEquals(13, passStatisticsResult.getPassed());
		assertEquals(48, passStatisticsResult.getTotal());
	}

	@Test
	public void casesTrendStatistics() {
		Filter filter = buildDefaultFilter(1L);
		String executionContentField = "statistics$executions$total";
		Sort sort = Sort.by(Lists.newArrayList(new Sort.Order(Sort.Direction.ASC, CRITERIA_START_TIME)));

		List<ChartStatisticsContent> chartStatisticsContents = widgetContentRepository.casesTrendStatistics(filter,
				executionContentField,
				sort,
				4
		);

		Assert.assertNotNull(chartStatisticsContents);
		assertEquals(4, chartStatisticsContents.size());

		int firstElementDelta = Integer.parseInt(chartStatisticsContents.get(0).getValues().get(DELTA));
		int secondElementDelta = Integer.parseInt(chartStatisticsContents.get(1).getValues().get(executionContentField)) - Integer.parseInt(
				chartStatisticsContents.get(0).getValues().get(executionContentField));
		int thirdElementDelta = Integer.parseInt(chartStatisticsContents.get(2).getValues().get(executionContentField)) - Integer.parseInt(
				chartStatisticsContents.get(1).getValues().get(executionContentField));
		int fourthElementDelta = Integer.parseInt(chartStatisticsContents.get(3).getValues().get(executionContentField)) - Integer.parseInt(
				chartStatisticsContents.get(2).getValues().get(executionContentField));

		assertEquals(0, firstElementDelta);
		assertEquals(1, secondElementDelta);
		assertEquals(4, thirdElementDelta);
		assertEquals(-3, fourthElementDelta);

	}

	@Test
	public void bugTrendStatistics() {
		Map<Long, Map<String, Integer>> statistics = buildTotalDefectsMap();
		Filter filter = buildDefaultFilter(1L);
		List<String> contentFields = buildTotalDefectsContentFields();
		Sort sort = Sort.by(Lists.newArrayList(new Sort.Order(Sort.Direction.ASC, CRITERIA_START_TIME)));

		List<ChartStatisticsContent> chartStatisticsContents = widgetContentRepository.bugTrendStatistics(filter, contentFields, sort, 4);

		Assert.assertNotNull(chartStatisticsContents);
		assertEquals(4, chartStatisticsContents.size());

		chartStatisticsContents.forEach(res -> {
			Map<String, Integer> stats = statistics.get(res.getId());
			Map<String, String> resStatistics = res.getValues();

			long total = stats.values().stream().mapToInt(Integer::intValue).sum();

			stats.keySet().forEach(key -> assertEquals((long) stats.get(key), (long) Integer.parseInt(resStatistics.get(key))));

			assertEquals(String.valueOf(total), resStatistics.get(TOTAL));
		});
	}

	@Test
	public void launchesComparisonStatistics() {
		Filter filter = buildDefaultFilter(1L);
		List<String> contentFields = buildTotalContentFields();
		filter = filter.withConditions(Sets.newHashSet(new FilterCondition(Condition.EQUALS, false, "launch name 1", NAME)));
		Sort sort = Sort.by(Lists.newArrayList(new Sort.Order(Sort.Direction.ASC, CRITERIA_START_TIME)));

		List<ChartStatisticsContent> chartStatisticsContents = widgetContentRepository.launchesComparisonStatistics(filter,
				contentFields,
				sort,
				2
		);

		Assert.assertNotNull(chartStatisticsContents);
		assertEquals(2, chartStatisticsContents.size());

		chartStatisticsContents.forEach(res -> {
			Map<String, String> currStatistics = res.getValues();
			Map<Long, Map<String, Integer>> preDefinedStatistics = buildLaunchesComparisonStatistics();

			Map<String, Integer> testStatistics = preDefinedStatistics.get(res.getId());
			int executionsSum = testStatistics.entrySet()
					.stream()
					.filter(entry -> entry.getKey().contains(EXECUTIONS_KEY))
					.mapToInt(Map.Entry::getValue)
					.sum();
			int defectsSum = testStatistics.entrySet()
					.stream()
					.filter(entry -> entry.getKey().contains(DEFECTS_KEY))
					.mapToInt(Map.Entry::getValue)
					.sum();

			currStatistics.keySet().stream().filter(key -> key.contains(EXECUTIONS_KEY)).forEach(key -> assertEquals(
					Double.parseDouble(currStatistics.get(key)),
							BigDecimal.valueOf((double) 100 * testStatistics.get(key) / executionsSum)
									.setScale(2, RoundingMode.HALF_UP)
									.doubleValue(),
							0.01
					));
			currStatistics.keySet().stream().filter(key -> key.contains(DEFECTS_KEY)).forEach(key -> assertEquals(
					Double.parseDouble(currStatistics.get(key)),
							BigDecimal.valueOf((double) 100 * testStatistics.get(key) / defectsSum)
									.setScale(2, RoundingMode.HALF_UP)
									.doubleValue(),
							0.01
					));
		});
	}

	@Test
	public void launchesDurationStatistics() {
		Filter filter = buildDefaultFilter(1L);
		Sort sort = Sort.by(Lists.newArrayList(new Sort.Order(Sort.Direction.ASC, CRITERIA_START_TIME)));

		List<LaunchesDurationContent> launchesDurationContents = widgetContentRepository.launchesDurationStatistics(filter, sort, false, 4);

		Assert.assertNotNull(launchesDurationContents);
		assertEquals(4, launchesDurationContents.size());

		launchesDurationContents.forEach(content -> {
			Timestamp endTime = content.getEndTime();
			Timestamp startTime = content.getStartTime();
			if (startTime.before(endTime)) {
				long duration = content.getDuration();
				Assert.assertTrue(duration > 0 && duration == endTime.getTime() - startTime.getTime());
			}
		});

	}

	@Test
	public void notPassedCasesStatistics() {
		Filter filter = buildDefaultFilter(1L);
		Sort sort = Sort.by(Lists.newArrayList(new Sort.Order(Sort.Direction.ASC, CRITERIA_START_TIME)));

		List<NotPassedCasesContent> notPassedCasesContents = widgetContentRepository.notPassedCasesStatistics(filter, sort, 3);

		Assert.assertNotNull(notPassedCasesContents);
		assertEquals(3, notPassedCasesContents.size());

		notPassedCasesContents.forEach(content -> {
			Map<String, String> currentStatistics = content.getValues();
			Map<Long, Map<String, Integer>> preDefinedStatistics = buildNotPassedCasesStatistics();

			Map<String, Integer> testStatistics = preDefinedStatistics.get(content.getId());
			int executionsSum = testStatistics.entrySet().stream().mapToInt(Map.Entry::getValue).sum();

			assertEquals(
					Double.parseDouble(currentStatistics.get(NOT_PASSED_STATISTICS_KEY)),
					BigDecimal.valueOf((double) 100 * (testStatistics.get("statistics$executions$skipped") + testStatistics.get(
							"statistics$executions$failed")) / executionsSum).setScale(2, RoundingMode.HALF_UP).doubleValue(),
					0.01
			);
		});
	}

	@Test
	public void launchesTableStatistics() {
		Filter filter = buildDefaultFilter(1L);
		Sort sort = Sort.by(Lists.newArrayList(new Sort.Order(Sort.Direction.ASC, CRITERIA_START_TIME)));
		List<String> contentFields = buildLaunchesTableContentFields();

		List<LaunchesTableContent> launchStatisticsContents = widgetContentRepository.launchesTableStatistics(filter,
				contentFields,
				sort,
				3
		);
		Assert.assertNotNull(launchStatisticsContents);
		assertEquals(3, launchStatisticsContents.size());

		List<String> tableContentFields = Lists.newArrayList(CRITERIA_END_TIME,
				CRITERIA_DESCRIPTION,
				CRITERIA_LAST_MODIFIED,
				CRITERIA_USER
		);

		launchStatisticsContents.forEach(content -> {
			Map<String, String> values = content.getValues();
			tableContentFields.forEach(tcf -> {
				Assert.assertTrue(values.containsKey(tcf));
				Assert.assertNotNull(values.get(tcf));
			});
		});

	}

	@Test
	public void activityStatistics() {
		Filter filter = buildDefaultActivityFilter(1L);
		Sort sort = Sort.by(Lists.newArrayList(new Sort.Order(Sort.Direction.DESC, CRITERIA_CREATION_DATE)));
		List<String> contentFields = buildActivityContentFields();

		filter.withCondition(new FilterCondition(Condition.EQUALS, false, "superadmin", CRITERIA_USER))
				.withCondition(new FilterCondition(Condition.IN, false, String.join(",", contentFields), CRITERIA_ACTION));

		List<ActivityContent> activityContentList = widgetContentRepository.activityStatistics(filter, sort, 4);

		Assert.assertNotNull(activityContentList);
		assertEquals(4, activityContentList.size());
	}

	@Test
	public void uniqueBugStatistics() {

		Filter filter = buildDefaultFilter(1L);

		List<Sort.Order> orderings = Lists.newArrayList(new Sort.Order(Sort.Direction.ASC, CRITERIA_START_TIME));

		Sort sort = Sort.by(orderings);

		Map<String, List<UniqueBugContent>> uniqueBugStatistics = widgetContentRepository.uniqueBugStatistics(filter, sort, true, 5);

		Assert.assertNotNull(uniqueBugStatistics);
		assertEquals(3, uniqueBugStatistics.size());

		Assert.assertTrue(uniqueBugStatistics.containsKey("EPMRPP-123"));
		Assert.assertTrue(uniqueBugStatistics.containsKey("EPMRPP-322"));
		Assert.assertTrue(uniqueBugStatistics.containsKey("QWERTY-100"));

	}

	@Test
	public void flakyCasesStatistics() {
		Filter filter = buildDefaultFilter(1L);

		List<FlakyCasesTableContent> flakyCasesStatistics = widgetContentRepository.flakyCasesStatistics(filter, false, 4);

		Assert.assertNotNull(flakyCasesStatistics);
		//		assertEquals(4, flakyCasesStatistics.size());

		flakyCasesStatistics.forEach(content -> {
			long counter = 0;
			List<String> statuses = content.getStatuses();

			for (int i = 0; i < statuses.size() - 1; i++) {
				if (!statuses.get(i).equalsIgnoreCase(statuses.get(i + 1))) {
					counter++;
				}
			}

			assertEquals(counter, (long) content.getFlakyCount());
			Assert.assertTrue(content.getFlakyCount() < content.getTotal());

		});

		assertEquals(
				(long) flakyCasesStatistics.get(0).getFlakyCount(),
				flakyCasesStatistics.stream().mapToLong(FlakyCasesTableContent::getFlakyCount).max().orElse(Long.MAX_VALUE)
		);

		assertEquals(
				(long) flakyCasesStatistics.get(flakyCasesStatistics.size() - 1).getFlakyCount(),
				flakyCasesStatistics.stream().mapToLong(FlakyCasesTableContent::getFlakyCount).min().orElse(Long.MIN_VALUE)
		);
	}

	@Test
	public void cumulativeTrendChart() {
		Filter filter = buildDefaultFilter(1L);
		List<String> contentFields = buildContentFields();

		List<Sort.Order> orderings = Lists.newArrayList(new Sort.Order(Sort.Direction.DESC, "statistics$defects$no_defect$nd001"));

		Sort sort = Sort.by(orderings);
		Map<String, List<CumulativeTrendChartContent>> launchesStatisticsContents = widgetContentRepository.cumulativeTrendStatistics(filter,
				contentFields,
				sort,
				"build",
				4
		);

		Assert.assertNotNull(launchesStatisticsContents);
	}

	@Test
	public void productStatusFilterGroupedWidget() {

		List<Sort.Order> firstOrdering = Lists.newArrayList(new Sort.Order(Sort.Direction.DESC, "statistics$defects$product_bug$pb001"));
		List<Sort.Order> secondOrdering = Lists.newArrayList(new Sort.Order(Sort.Direction.ASC, "statistics$defects$automation_bug$ab001"));

		Sort firstSort = Sort.by(firstOrdering);
		Sort secondSort = Sort.by(secondOrdering);

		Map<Filter, Sort> filterSortMapping = Maps.newLinkedHashMap();
		filterSortMapping.put(buildDefaultFilter(1L), firstSort);
		filterSortMapping.put(buildDefaultTestFilter(1L), secondSort);

		Map<String, String> tags = new LinkedHashMap<>();
		tags.put("firstColumn", "build");
		tags.put("secondColumn", "hello");

		Map<String, List<ProductStatusStatisticsContent>> result = widgetContentRepository.productStatusGroupedByFilterStatistics(filterSortMapping,
				buildProductStatusContentFields(),
				tags,
				false,
				10
		);

		Assert.assertNotNull(result);
	}

	@Test
	public void productStatusLaunchGroupedWidget() {
		Filter filter = buildDefaultTestFilter(1L);
		Sort sort = Sort.by(Lists.newArrayList(new Sort.Order(Sort.Direction.DESC, CRITERIA_START_TIME)));
		Map<String, String> tags = new LinkedHashMap<>();
		tags.put("firstColumn", "build");
		tags.put("secondColumn", "hello");

		List<ProductStatusStatisticsContent> result = widgetContentRepository.productStatusGroupedByLaunchesStatistics(filter,
				buildProductStatusContentFields(),
				tags,
				sort,
				false,
				10
		);

		Assert.assertNotNull(result);
	}

	@Test
	public void mostTimeConsumingTestCases() {
		Filter filter = buildMostTimeConsumingFilter(1L);
		filter = updateFilter(filter, "launch name 1", 1L, true);
		List<MostTimeConsumingTestCasesContent> mostTimeConsumingTestCasesContents = widgetContentRepository.mostTimeConsumingTestCasesStatistics(
				filter);

		Assert.assertNotNull(mostTimeConsumingTestCasesContents);
	}

	private Filter buildDefaultFilter(Long projectId) {

		Set<FilterCondition> conditionSet = Sets.newHashSet(new FilterCondition(Condition.EQUALS,
						false,
						String.valueOf(projectId),
						CRITERIA_PROJECT_ID
				),
				new FilterCondition(Condition.NOT_EQUALS, false, StatusEnum.IN_PROGRESS.name(), CRITERIA_STATUS),
				new FilterCondition(Condition.EQUALS, false, Mode.DEFAULT.toString(), CRITERIA_LAUNCH_MODE)
		);
		return new Filter(1L, Launch.class, conditionSet);
	}

	private Filter buildDefaultTestFilter(Long projectId) {
		Set<FilterCondition> conditionSet = Sets.newHashSet(new FilterCondition(Condition.EQUALS,
						false,
						String.valueOf(projectId),
						CRITERIA_PROJECT_ID
				),
				new FilterCondition(Condition.NOT_EQUALS, false, StatusEnum.IN_PROGRESS.name(), CRITERIA_STATUS),
				new FilterCondition(Condition.EQUALS, false, Mode.DEFAULT.toString(), CRITERIA_LAUNCH_MODE),
				new FilterCondition(Condition.findByMarker("lte").get(), false, "12", "statistics$executions$total")
		);
		return new Filter(2L, Launch.class, conditionSet);
	}

	private Filter buildDefaultActivityFilter(Long projectId) {
		Set<FilterCondition> conditionSet = Sets.newHashSet(new FilterCondition(Condition.EQUALS,
				false,
				String.valueOf(projectId),
				CRITERIA_PROJECT_ID
		));
		return new Filter(1L, Activity.class, conditionSet);
	}

	private Filter buildMostTimeConsumingFilter(Long projectId) {
		Set<FilterCondition> conditionSet = Sets.newHashSet(new FilterCondition(Condition.EQUALS,
				false,
				String.valueOf(projectId),
				CRITERIA_PROJECT_ID
		), new FilterCondition(Condition.EQUALS_ANY,
				false,
				String.join(",", JStatusEnum.PASSED.getLiteral(), JStatusEnum.FAILED.getLiteral()),
				CRITERIA_STATUS
		));

		return new Filter(1L, TestItem.class, conditionSet);
	}

	private Filter updateFilter(Filter filter, String launchName, Long projectId, boolean includeMethodsFlag) {
		filter = updateFilterWithLaunchName(filter, launchName, projectId);
		filter = updateFilterWithTestItemTypes(filter, includeMethodsFlag);
		return filter;
	}

	private Filter updateFilterWithLaunchName(Filter filter, String launchName, Long projectId) {
		return filter.withCondition(new FilterCondition(Condition.EQUALS, false, String.valueOf(1L), CRITERIA_LAUNCH_ID));
	}

	private Filter updateFilterWithTestItemTypes(Filter filter, boolean includeMethodsFlag) {
		if (includeMethodsFlag) {
			return updateFilterWithStepAndBeforeAfterMethods(filter);
		} else {
			return updateFilterWithStepTestItem(filter);
		}
	}

	private Filter updateFilterWithStepTestItem(Filter filter) {
		return filter.withCondition(new FilterCondition(Condition.EQUALS, false, STEP.getLiteral(), "type"));
	}

	private Filter updateFilterWithStepAndBeforeAfterMethods(Filter filter) {
		return filter.withCondition(new FilterCondition(Condition.EQUALS_ANY,
				false,
				String.join(",", STEP.getLiteral(), BEFORE_METHOD.getLiteral(), AFTER_METHOD.getLiteral()),
				"type"
		));
	}

	private List<String> buildMostTimeConsumingTestCases() {
		return Lists.newArrayList("statistics$executions$failed", "statistics$executions$passed");
	}

	private List<String> buildLaunchesTableContentFields() {
		return Lists.newArrayList("statistics$defects$no_defect$nd001",
				"statistics$defects$product_bug$pb001",
				"statistics$defects$automation_bug$ab001",
				"statistics$defects$system_issue$si001",
				"statistics$defects$to_investigate$ti001",
				CRITERIA_END_TIME,
				CRITERIA_DESCRIPTION,
				CRITERIA_LAST_MODIFIED,
				CRITERIA_USER,
				"number",
				"name",
				"startTime",
				"attributes",
				"statistics$executions$total",
				"statistics$executions$failed",
				"statistics$executions$passed",
				"statistics$executions$skipped"
		);
	}

	private List<String> buildContentFields() {

		return Lists.newArrayList("statistics$defects$no_defect$nd001",
				"statistics$defects$product_bug$pb001",
				"statistics$defects$automation_bug$ab001",
				"statistics$defects$system_issue$si001",
				"statistics$defects$to_investigate$ti001",
				"statistics$executions$failed",
				"statistics$executions$skipped",
				"statistics$executions$passed",
				"statistics$executions$total",
				"statistics$defects$no_defect$total",
				"statistics$defects$product_bug$total",
				"statistics$defects$automation_bug$total",
				"statistics$defects$system_issue$total",
				"statistics$defects$to_investigate$total"

		);
	}

	private List<String> buildTotalDefectsContentFields() {
		return Lists.newArrayList("statistics$defects$to_investigate$total",
				"statistics$defects$product_bug$total",
				"statistics$defects$automation_bug$total",
				"statistics$defects$system_issue$total",
				"statistics$defects$no_defect$total"
		);
	}

	private List<String> buildTotalContentFields() {
		return Lists.newArrayList("statistics$defects$no_defect$total",
				"statistics$defects$product_bug$total",
				"statistics$defects$automation_bug$total",
				"statistics$defects$system_issue$total",
				"statistics$defects$to_investigate$total",
				"statistics$executions$failed",
				"statistics$executions$skipped",
				"statistics$executions$passed"
		);
	}

	private List<String> buildProductStatusContentFields() {
		return Lists.newArrayList("statistics$defects$no_defect$nd001",
				"statistics$defects$product_bug$pb001",
				"statistics$defects$automation_bug$ab001",
				"statistics$defects$system_issue$si001",
				"statistics$defects$to_investigate$ti001",
				"statistics$executions$failed",
				"statistics$executions$skipped",
				"statistics$executions$total",
				"statistics$defects$no_defect$total",
				"statistics$defects$product_bug$total",
				"statistics$defects$automation_bug$total",
				"statistics$defects$system_issue$total",
				"statistics$defects$to_investigate$total"

		);
	}

	private List<String> buildActivityContentFields() {
		return Lists.newArrayList("createLaunch", "createItem");
	}

	private Map<Long, Map<String, Integer>> buildTotalDefectsMap() {
		Map<Long, Map<String, Integer>> investigatedTrendMap = Maps.newLinkedHashMap();

		investigatedTrendMap.put(1L,
				ImmutableMap.<String, Integer>builder().put("statistics$defects$to_investigate$total", 2)
						.put("statistics$defects$system_issue$total", 8)
						.put("statistics$defects$automation_bug$total", 7)
						.put("statistics$defects$product_bug$total", 13)
						.put("statistics$defects$no_defect$total", 2)
						.build()
		);
		investigatedTrendMap.put(2L,
				ImmutableMap.<String, Integer>builder().put("statistics$defects$to_investigate$total", 3)
						.put("statistics$defects$system_issue$total", 3)
						.put("statistics$defects$automation_bug$total", 1)
						.put("statistics$defects$product_bug$total", 1)
						.put("statistics$defects$no_defect$total", 2)
						.build()
		);
		investigatedTrendMap.put(3L,
				ImmutableMap.<String, Integer>builder().put("statistics$defects$to_investigate$total", 1)
						.put("statistics$defects$system_issue$total", 1)
						.put("statistics$defects$automation_bug$total", 1)
						.put("statistics$defects$product_bug$total", 1)
						.put("statistics$defects$no_defect$total", 1)
						.build()
		);
		investigatedTrendMap.put(4L,
				ImmutableMap.<String, Integer>builder().put("statistics$defects$to_investigate$total", 3)
						.put("statistics$defects$system_issue$total", 4)
						.put("statistics$defects$automation_bug$total", 2)
						.put("statistics$defects$product_bug$total", 2)
						.put("statistics$defects$no_defect$total", 6)
						.build()
		);

		return investigatedTrendMap;

	}

	private Map<Long, Map<String, Integer>> buildLaunchesComparisonStatistics() {
		Map<Long, Map<String, Integer>> investigatedTrendMap = Maps.newLinkedHashMap();

		investigatedTrendMap.put(1L,
				ImmutableMap.<String, Integer>builder().put("statistics$defects$to_investigate$total", 2)
						.put("statistics$defects$system_issue$total", 8)
						.put("statistics$defects$automation_bug$total", 7)
						.put("statistics$defects$product_bug$total", 13)
						.put("statistics$defects$no_defect$total", 2)
						.put("statistics$executions$passed", 3)
						.put("statistics$executions$skipped", 4)
						.put("statistics$executions$failed", 3)
						.build()
		);
		investigatedTrendMap.put(2L,
				ImmutableMap.<String, Integer>builder().put("statistics$defects$to_investigate$total", 3)
						.put("statistics$defects$system_issue$total", 3)
						.put("statistics$defects$automation_bug$total", 1)
						.put("statistics$defects$product_bug$total", 1)
						.put("statistics$defects$no_defect$total", 2)
						.put("statistics$executions$passed", 2)
						.put("statistics$executions$skipped", 3)
						.put("statistics$executions$failed", 6)
						.build()
		);

		return investigatedTrendMap;

	}

	private Map<Long, Map<String, Integer>> buildNotPassedCasesStatistics() {
		Map<Long, Map<String, Integer>> investigatedTrendMap = Maps.newLinkedHashMap();

		investigatedTrendMap.put(1L,
				ImmutableMap.<String, Integer>builder().put("statistics$executions$passed", 3)
						.put("statistics$executions$skipped", 4)
						.put("statistics$executions$failed", 3)
						.build()
		);
		investigatedTrendMap.put(2L,
				ImmutableMap.<String, Integer>builder().put("statistics$executions$passed", 2)
						.put("statistics$executions$skipped", 3)
						.put("statistics$executions$failed", 6)
						.build()
		);
		investigatedTrendMap.put(3L,
				ImmutableMap.<String, Integer>builder().put("statistics$executions$passed", 5)
						.put("statistics$executions$skipped", 5)
						.put("statistics$executions$failed", 5)
						.build()
		);

		return investigatedTrendMap;

	}

}<|MERGE_RESOLUTION|>--- conflicted
+++ resolved
@@ -136,15 +136,8 @@
 		Assert.assertNotNull(chartStatisticsContents);
 		assertEquals(4, chartStatisticsContents.size());
 
-<<<<<<< HEAD
-		Assert.assertEquals(chartStatisticsContents.get(0).getValues().get(sortingColumn), String.valueOf(6));
-		Assert.assertEquals(chartStatisticsContents.get(chartStatisticsContents.size() - 1).getValues().get(sortingColumn),
-				String.valueOf(1)
-		);
-=======
 		assertEquals(chartStatisticsContents.get(0).getValues().get(sortingColumn), String.valueOf(6));
 		assertEquals(chartStatisticsContents.get(chartStatisticsContents.size() - 1).getValues().get(sortingColumn), String.valueOf(1));
->>>>>>> c55add32
 	}
 
 	@Test
@@ -172,12 +165,8 @@
 					Double.parseDouble(res.getValues().get(TO_INVESTIGATE)) + Double.parseDouble(res.getValues().get(INVESTIGATED)),
 					0.01
 			);
-<<<<<<< HEAD
-			Assert.assertEquals(Double.parseDouble(res.getValues().get(TO_INVESTIGATE)),
-=======
 			assertEquals(
 					Double.parseDouble(res.getValues().get(TO_INVESTIGATE)),
->>>>>>> c55add32
 					BigDecimal.valueOf((double) 100 * stats.get("statistics$defects$to_investigate$total") / sum)
 							.setScale(2, RoundingMode.HALF_UP)
 							.doubleValue(),
@@ -276,7 +265,8 @@
 		filter = filter.withConditions(Sets.newHashSet(new FilterCondition(Condition.EQUALS, false, "launch name 1", NAME)));
 		Sort sort = Sort.by(Lists.newArrayList(new Sort.Order(Sort.Direction.ASC, CRITERIA_START_TIME)));
 
-		List<ChartStatisticsContent> chartStatisticsContents = widgetContentRepository.launchesComparisonStatistics(filter,
+		List<ChartStatisticsContent> chartStatisticsContents = widgetContentRepository.launchesComparisonStatistics(
+				filter,
 				contentFields,
 				sort,
 				2
@@ -371,7 +361,8 @@
 		Sort sort = Sort.by(Lists.newArrayList(new Sort.Order(Sort.Direction.ASC, CRITERIA_START_TIME)));
 		List<String> contentFields = buildLaunchesTableContentFields();
 
-		List<LaunchesTableContent> launchStatisticsContents = widgetContentRepository.launchesTableStatistics(filter,
+		List<LaunchesTableContent> launchStatisticsContents = widgetContentRepository.launchesTableStatistics(
+				filter,
 				contentFields,
 				sort,
 				3
