--- conflicted
+++ resolved
@@ -37,24 +37,12 @@
 import org.springframework.data.domain.Page;
 import org.springframework.data.domain.PageRequest;
 import org.springframework.data.domain.Pageable;
-<<<<<<< HEAD
-import org.springframework.data.domain.Sort;
-import org.springframework.test.context.ContextConfiguration;
-import org.springframework.test.context.junit4.SpringRunner;
-import org.springframework.transaction.annotation.Transactional;
-=======
->>>>>>> 824523a6
 import org.testcontainers.shaded.com.fasterxml.jackson.core.JsonProcessingException;
 
 import java.time.LocalDateTime;
-import java.time.ZoneId;
 import java.util.*;
 
 import static com.epam.ta.reportportal.commons.querygen.constant.GeneralCriteriaConstant.CRITERIA_PROJECT_ID;
-<<<<<<< HEAD
-import static com.epam.ta.reportportal.commons.querygen.constant.UserCriteriaConstant.CRITERIA_LAST_LOGIN;
-=======
->>>>>>> 824523a6
 import static com.epam.ta.reportportal.commons.querygen.constant.UserCriteriaConstant.CRITERIA_USER;
 
 /**
@@ -70,28 +58,6 @@
 	private ProjectRepository projectRepository;
 
 	@Test
-	public void loadUserByLastLogin() {
-		//given
-		long now = new Date().getTime();
-		Filter filter = Filter.builder()
-				.withTarget(User.class)
-				.withCondition(new FilterCondition(Condition.LOWER_THAN, false, String.valueOf(now), CRITERIA_LAST_LOGIN))
-				.build();
-		//when
-		List<User> users = userRepository.findByFilter(filter);
-		//then
-		Assert.assertThat("Users should exist", users.size(), Matchers.greaterThan(0));
-		users.forEach(user -> Assert.assertThat(
-				"Last login should be lower than in the filer",
-				LocalDateTime.parse((String) users.get(0).getMetadata().getMetadata().get("last_login"))
-						.atZone(ZoneId.systemDefault())
-						.toInstant()
-						.toEpochMilli(),
-				Matchers.lessThan(now)
-		));
-	}
-
-	@Test
 	public void loadUserNameByProject() {
 		//given
 		long projectId = 3L;
@@ -263,36 +229,20 @@
 
 	@Test
 	public void searchForUserTest() {
-		//given
 		Filter filter = Filter.builder()
-<<<<<<< HEAD
-				.withTarget(User.class)
-				.withCondition(new FilterCondition(Condition.CONTAINS, false, "test", CRITERIA_USER))
-=======
 				.withTarget(User.class).withCondition(new FilterCondition(Condition.CONTAINS, false, "test", CRITERIA_USER))
->>>>>>> 824523a6
 				.build();
-		//when
 		Page<User> users = userRepository.findByFilter(filter, PageRequest.of(0, 5));
-		//then
-		Assert.assertTrue(users.getTotalElements() >= 1);
+		Assert.assertNotNull(users);
+		Assert.assertTrue(users.getSize() >= 1);
 	}
 
 	@Test
 	public void removeUserFromProjectTest() {
+
 		User user = userRepository.findByLogin("default").get();
+
 		userRepository.delete(user);
-	}
-
-	@Test
-	public void usersWithProjectSort() {
-		Filter filter = Filter.builder()
-				.withTarget(User.class)
-				.withCondition(new FilterCondition(Condition.CONTAINS, false, "test", CRITERIA_USER))
-				.build();
-		PageRequest pageRequest = PageRequest.of(0, 5, Sort.Direction.ASC, "project");
-		Page<User> result = userRepository.findByFilter(filter, pageRequest);
-		Assert.assertTrue(result.getTotalElements() >= 1);
 	}
 
 	@Test
