--- conflicted
+++ resolved
@@ -94,15 +94,8 @@
 
 	@Test
 	public void deleteById() {
-<<<<<<< HEAD
-
-		//FIXME update test
-//		attributeRepository.deleteById(ATTR_ID);
-//		assertEquals(ProjectAttributeEnum.values().length, attributeRepository.findAll().size());
-=======
 		final Long attrId = 100L;
 		attributeRepository.deleteById(attrId);
 		assertEquals(ProjectAttributeEnum.values().length, attributeRepository.findAll().size());
->>>>>>> bce53a6c
 	}
 }