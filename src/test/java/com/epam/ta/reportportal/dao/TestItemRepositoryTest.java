/*
 * Copyright 2019 EPAM Systems
 *
 * Licensed under the Apache License, Version 2.0 (the "License");
 * you may not use this file except in compliance with the License.
 * You may obtain a copy of the License at
 *
 * http://www.apache.org/licenses/LICENSE-2.0
 *
 * Unless required by applicable law or agreed to in writing, software
 * distributed under the License is distributed on an "AS IS" BASIS,
 * WITHOUT WARRANTIES OR CONDITIONS OF ANY KIND, either express or implied.
 * See the License for the specific language governing permissions and
 * limitations under the License.
 */

package com.epam.ta.reportportal.dao;

import com.epam.ta.reportportal.BaseTest;
import com.epam.ta.reportportal.commons.querygen.Condition;
import com.epam.ta.reportportal.commons.querygen.Filter;
import com.epam.ta.reportportal.commons.querygen.FilterCondition;
import com.epam.ta.reportportal.entity.ItemAttribute;
import com.epam.ta.reportportal.entity.enums.StatusEnum;
import com.epam.ta.reportportal.entity.enums.TestItemIssueGroup;
import com.epam.ta.reportportal.entity.enums.TestItemTypeEnum;
import com.epam.ta.reportportal.entity.item.TestItem;
import com.epam.ta.reportportal.entity.item.issue.IssueType;
import com.epam.ta.reportportal.jooq.enums.JStatusEnum;
import com.google.common.collect.Comparators;
import org.apache.commons.collections.CollectionUtils;
import org.assertj.core.util.Lists;
import org.assertj.core.util.Strings;
import org.hamcrest.Matchers;
import org.junit.jupiter.api.Assertions;
import org.junit.jupiter.api.Test;
import org.springframework.beans.factory.annotation.Autowired;
import org.springframework.data.domain.PageRequest;
import org.springframework.data.domain.Sort;
import org.springframework.test.context.jdbc.Sql;

import java.math.BigInteger;
import java.time.Duration;
import java.time.LocalDateTime;
import java.util.*;
import java.util.stream.Stream;

import static com.epam.ta.reportportal.commons.querygen.constant.GeneralCriteriaConstant.CRITERIA_LAUNCH_ID;
import static com.epam.ta.reportportal.commons.querygen.constant.ItemAttributeConstant.CRITERIA_ITEM_ATTRIBUTE_SYSTEM;
import static com.epam.ta.reportportal.commons.querygen.constant.TestItemCriteriaConstant.CRITERIA_HAS_RETRIES;
import static com.epam.ta.reportportal.commons.querygen.constant.TestItemCriteriaConstant.CRITERIA_PATTERN_TEMPLATE_NAME;
import static java.util.stream.Collectors.toList;
import static org.hamcrest.MatcherAssert.assertThat;
import static org.junit.jupiter.api.Assertions.*;

/**
 * @author Ivan Budaev
 */
@Sql("/db/fill/item/items-fill.sql")
class TestItemRepositoryTest extends BaseTest {

	@Autowired
	private TestItemRepository testItemRepository;

	@Test
	void streamItemIdsTest() {
		Stream<Long> stream = testItemRepository.streamTestItemIdsByLaunchId(1L);

		assertNotNull(stream);

		List<Long> ids = stream.collect(toList());

		assertTrue(CollectionUtils.isNotEmpty(ids), "Ids not found");
		assertEquals(5, ids.size(), "Incorrect ids size");
	}

	@Test
	void hasItemsInStatusAddedLatelyTest() {
		Duration duration = Duration.ofHours(1);
		assertTrue(testItemRepository.hasItemsInStatusAddedLately(1L, duration, StatusEnum.FAILED));
	}

	@Test
	void hasLogsTest() {
		assertFalse(testItemRepository.hasLogs(1L, Duration.ofDays(12).plusHours(23), StatusEnum.IN_PROGRESS));
	}

	@Test
	void selectPathNames() {
		Map<Long, String> results = testItemRepository.selectPathNames("1.2.3");
		assertThat("Incorrect class type", results.getClass(), Matchers.theInstance(LinkedHashMap.class));
		assertThat("Incorrect items size", results.size(), Matchers.equalTo(2));
	}

	@Test
	void testLoadItemsHistory() {
		final String uniqueId = "unqIdSTEP7";

		List<TestItem> items = testItemRepository.loadItemsHistory(Lists.newArrayList(uniqueId), Lists.newArrayList(7L, 8L, 9L));
		assertEquals(7, items.size(), "Incorrect items size");
		items.forEach(it -> assertTrue(it.getUniqueId().equals(uniqueId) && (it.getLaunch().getId() == 7L || it.getLaunch().getId() == 8L
				|| it.getLaunch().getId() == 9L)));
	}

	@Test
	void findTestItemsByLaunchId() {
		final long launchId = 1L;

		List<TestItem> items = testItemRepository.findTestItemsByLaunchId(launchId);
		assertNotNull(items, "Items should not be null");
		assertEquals(5, items.size(), "Incorrect items size");
		items.forEach(it -> assertEquals(launchId, (long) it.getLaunch().getId()));
	}

	@Test
	void findTestItemsByUniqueId() {
		final String uniqueId = "unqIdSTEP1";
		final List<TestItem> items = testItemRepository.findTestItemsByUniqueId(uniqueId);
		assertNotNull(items, "Items should not be null");
		assertTrue(!items.isEmpty(), "Items should not be empty");
		items.forEach(it -> assertEquals(uniqueId, it.getUniqueId(), "Incorrect uniqueId"));
	}

	@Test
	void findTestItemsByLaunchIdOrderByStartTimeAsc() {
		final Long launchId = 1L;
		final List<TestItem> items = testItemRepository.findTestItemsByLaunchIdOrderByStartTimeAsc(launchId);
		assertNotNull(items, "Items should not be null");
		assertTrue(!items.isEmpty(), "Items should not be empty");
		assertTrue(Comparators.isInOrder(items, Comparator.comparing(TestItem::getStartTime)), "Incorrect order");
	}

	@Test
	void hasChildren() {
		assertTrue(testItemRepository.hasChildren(1L, "1"));
		assertFalse(testItemRepository.hasChildren(5L, "1.2.5"));
	}

	@Test
	void interruptInProgressItems() {
		final Long launchId = 1L;
		testItemRepository.interruptInProgressItems(launchId);
		final List<TestItem> items = testItemRepository.findTestItemsByLaunchId(launchId);
		items.forEach(it -> assertNotEquals(StatusEnum.IN_PROGRESS, it.getItemResults().getStatus(), "Incorrect status"));
	}

	@Test
	void hasStatusNotEqualsWithoutStepItem() {
		assertTrue(testItemRepository.hasStatusNotEqualsWithoutStepItem(1L, 4L, StatusEnum.IN_PROGRESS));
	}

	@Test
	void selectIdsByLaunchIdAndIssueTypeIdAndLogLevelAndLogMessageStringPattern() {
		List<Long> itemIds = testItemRepository.selectIdsByLaunchIdAndIssueTypeIdAndLogLevelAndLogMessageStringPattern(1L,
				1L,
				40000,
				"%o%"
		);

		Assertions.assertEquals(1, itemIds.size());
	}

	@Test
	void selectIdsByLaunchIdAndIssueTypeIdAndLogLevelAndLogMessageRegexPattern() {
		List<Long> itemIds = testItemRepository.selectIdsByLaunchIdAndIssueTypeIdAndLogLevelAndLogMessageRegexPattern(1L,
				1L,
				40000,
				"[a-z]{3,3}"
		);

		Assertions.assertEquals(1, itemIds.size());
	}

	@Test
	void selectAllDescendants() {
		final Long itemId = 2L;
		final List<TestItem> items = testItemRepository.selectAllDescendants(itemId);
		assertNotNull(items, "Items should not be null");
		assertTrue(!items.isEmpty(), "Items should not be empty");
		items.forEach(it -> assertEquals(itemId, it.getParent().getItemId(), "Item has incorrect parent id"));
	}

	@Test
	void deleteByIdTest() {
		testItemRepository.deleteById(1L);
	}

	@Test
	void selectAllDescendantsWithChildren() {
		final Long itemId = 1L;
		final List<TestItem> items = testItemRepository.selectAllDescendantsWithChildren(itemId);
		assertNotNull(items, "Items should not be null");
		assertTrue(!items.isEmpty(), "Items should not be empty");
		items.forEach(it -> assertEquals(itemId, it.getParent().getItemId()));
	}

	@Test
	void selectAllDescendantsWithChildrenNegative() {
		final Long itemId = 2L;
		final List<TestItem> items = testItemRepository.selectAllDescendantsWithChildren(itemId);
		assertNotNull(items, "Items should not be null");
		assertTrue(items.isEmpty(), "Items should be empty");
	}

	@Test
	void selectItemsInStatusByLaunch() {
		final Long launchId = 1L;
		final StatusEnum failedStatus = StatusEnum.FAILED;
		final List<TestItem> items = testItemRepository.selectItemsInStatusByLaunch(launchId, failedStatus);
		assertNotNull(items, "Items should not be null");
		assertTrue(!items.isEmpty(), "Items should not be empty");
		items.forEach(it -> {
			assertEquals(launchId, it.getLaunch().getId(), "Incorrect launch id");
			assertEquals(failedStatus, it.getItemResults().getStatus(), "Incorrect launch status");
		});
	}

	@Test
	void selectItemsInStatusByParent() {
		final Long parentId = 2L;
		final StatusEnum failedStatus = StatusEnum.FAILED;
		final List<TestItem> items = testItemRepository.selectItemsInStatusByParent(parentId, failedStatus);
		assertNotNull(items, "Items should not be null");
		assertTrue(!items.isEmpty(), "Items should not be empty");
		items.forEach(it -> {
			assertEquals(parentId, it.getParent().getItemId(), "Incorrect parent id");
			assertEquals(failedStatus, it.getItemResults().getStatus(), "Incorrect launch status");
		});
	}

	@Test
	void hasItemsInStatusByLaunch() {
		assertTrue(testItemRepository.hasItemsInStatusByLaunch(1L, StatusEnum.FAILED));
	}

	@Test
	void hasItemsInStatusByParent() {
		assertTrue(testItemRepository.hasItemsInStatusByParent(2L, StatusEnum.FAILED));
	}

	@Test
	void findAllNotInIssueByLaunch() {
		final List<TestItem> testItems = testItemRepository.findAllNotInIssueByLaunch(1L, "pb001");
		assertNotNull(testItems, "Ids should not be null");
		assertTrue(!testItems.isEmpty(), "Ids should not be empty");
		testItems.forEach(it -> assertThat("Issue locator shouldn't be 'pb001'",
				it.getItemResults().getIssue().getIssueType().getLocator(),
				Matchers.not(Matchers.equalTo("pb001"))
		));
	}

	@Test
	void selectIdsNotInIssueByLaunch() {
		final List<Long> itemIds = testItemRepository.selectIdsNotInIssueByLaunch(1L, "pb001");
		assertNotNull(itemIds, "Ids should not be null");
		assertTrue(!itemIds.isEmpty(), "Ids should not be empty");
	}

	@Test
	void selectByAutoAnalyzedStatus() {
		List<Long> itemIds = testItemRepository.selectIdsByAutoAnalyzedStatus(false, 1L);
		assertNotNull(itemIds);
		assertThat(itemIds, Matchers.hasSize(1));
	}

	@Test
	void streamIdsByNotHasChildrenAndLaunchIdAndStatus() {

		List<Long> itemIds = testItemRepository.streamIdsByNotHasChildrenAndLaunchIdAndStatus(1L, StatusEnum.FAILED)
				.map(BigInteger::longValue)
				.collect(toList());

		Assertions.assertEquals(1, itemIds.size());
	}

	@Test
	void streamIdsByHasChildrenAndLaunchIdAndStatusOrderedByPathLevel() {

		List<Long> itemIds = testItemRepository.streamIdsByHasChildrenAndLaunchIdAndStatusOrderedByPathLevel(1L, StatusEnum.FAILED)
				.map(BigInteger::longValue)
				.collect(toList());

		Assertions.assertEquals(2, itemIds.size());
	}

	@Test
	void streamIdsByNotHasChildrenAndParentIdAndStatus() {

		List<Long> itemIds = testItemRepository.streamIdsByNotHasChildrenAndParentIdAndStatus(2L, StatusEnum.FAILED)
				.map(BigInteger::longValue)
				.collect(toList());

		Assertions.assertEquals(5, itemIds.size());
	}

	@Test
	void streamIdsByHasChildrenAndParentIdAndStatusOrderedByPathLevel() {

		List<Long> itemIds = testItemRepository.streamIdsByHasChildrenAndParentIdAndStatusOrderedByPathLevel(1L, StatusEnum.FAILED)
				.map(BigInteger::longValue)
				.collect(toList());

		Assertions.assertEquals(1, itemIds.size());
	}

	@Test
	void selectItemsInIssueByLaunch() {
		final Long launchId = 1L;
		final String issueType = "ti001";
		final List<TestItem> items = testItemRepository.selectItemsInIssueByLaunch(launchId, issueType);
		assertNotNull(items, "Items should not be null");
		assertTrue(!items.isEmpty(), "Items should not be empty");
		items.forEach(it -> {
			assertEquals(launchId, it.getLaunch().getId(), "Incorrect launch id");
			assertEquals(it.getItemResults().getIssue().getIssueType().getId(), Long.valueOf(1L), "Incorrect item issue");
		});
	}

	@Test
	void hasDescendantsWithStatusNotEqual() {
		assertTrue(testItemRepository.hasDescendantsWithStatusNotEqual(1L, JStatusEnum.PASSED), "Incorrect status");
	}

	@Test
	void selectIssueLocatorsByProject() {
		final List<IssueType> issueTypes = testItemRepository.selectIssueLocatorsByProject(1L);
		assertNotNull(issueTypes, "IssueTypes should not be null");
		assertEquals(5, issueTypes.size(), "Incorrect size");
	}

	@Test
	void selectIssueTypeByLocator() {
		final String locator = "pb001";
		final Optional<IssueType> issueType = testItemRepository.selectIssueTypeByLocator(1L, locator);
		assertTrue(issueType.isPresent(), "IssueType should be present");
		assertEquals(locator, issueType.get().getLocator(), "Incorrect locator");
	}

	@Test
	void retriesFetchingTest() {

		Filter filter = Filter.builder()
				.withTarget(TestItem.class)
				.withCondition(new FilterCondition(Condition.EQUALS, false, String.valueOf(12L), CRITERIA_LAUNCH_ID))
				.withCondition(new FilterCondition(Condition.EQUALS, false, String.valueOf(true), CRITERIA_HAS_RETRIES))
				.build();

		List<TestItem> items = testItemRepository.findByFilter(filter, PageRequest.of(0, 1)).getContent();

		assertNotNull(items);
		assertEquals(1L, items.size());

		TestItem retriesParent = items.get(0);
		Set<TestItem> retries = retriesParent.getRetries();

		assertEquals(3L, retries.size());

		retries.stream().map(TestItem::getLaunch).forEach(Assertions::assertNull);
		retries.stream().map(TestItem::getRetryOf).forEach(retryOf -> assertEquals(retriesParent.getItemId(), retryOf));
		retries.forEach(retry -> assertEquals(Strings.concat(retriesParent.getPath(), ".", String.valueOf(retry.getItemId())),
				retry.getPath()
		));
	}

	@Test
	void updateStatusAndEndTimeAndDurationById() {

		int result = testItemRepository.updateStatusAndEndTimeById(1L, JStatusEnum.CANCELLED, LocalDateTime.now());

		Assertions.assertEquals(1, result);

		Assertions.assertEquals(StatusEnum.CANCELLED, testItemRepository.findById(1L).get().getItemResults().getStatus());
	}

	@Test
	void getStatusByItemId() {

		TestItemTypeEnum type = testItemRepository.getTypeByItemId(1L);

		Assertions.assertEquals(TestItemTypeEnum.SUITE, type);
	}

	@Test
	void findWithUserAttributes() {
		List<TestItem> withoutSystemAttrs = testItemRepository.findByFilter(Filter.builder()
				.withTarget(TestItem.class)
				.withCondition(FilterCondition.builder().eq(CRITERIA_ITEM_ATTRIBUTE_SYSTEM, Boolean.FALSE.toString()).build())
				.build());
		assertTrue(CollectionUtils.isNotEmpty(withoutSystemAttrs));
		withoutSystemAttrs.forEach(it -> assertFalse(it.getAttributes().stream().anyMatch(ItemAttribute::isSystem)));
	}

	@Test
	void findWithSystemAttributes() {
		List<TestItem> withoutUserAttrs = testItemRepository.findByFilter(Filter.builder()
				.withTarget(TestItem.class)
				.withCondition(FilterCondition.builder().eq(CRITERIA_ITEM_ATTRIBUTE_SYSTEM, Boolean.TRUE.toString()).build())
				.build());
		assertTrue(CollectionUtils.isNotEmpty(withoutUserAttrs));
		withoutUserAttrs.forEach(it -> assertTrue(it.getAttributes().stream().anyMatch(ItemAttribute::isSystem)));
	}

	@Test
	void hasParentWithStatus() {

		boolean hasParentWithStatus = testItemRepository.hasParentWithStatus(3L, "1.2.3", StatusEnum.FAILED);

		Assertions.assertTrue(hasParentWithStatus);
	}

	@Test
<<<<<<< HEAD
	void searchByPatternNameTest() {

		Filter filter = Filter.builder()
				.withTarget(TestItem.class)
				.withCondition(new FilterCondition(Condition.ANY, false, "name2, name3, name4", CRITERIA_PATTERN_TEMPLATE_NAME))
				.build();

		Sort sort = Sort.by(Lists.newArrayList(new Sort.Order(Sort.Direction.ASC, CRITERIA_PATTERN_TEMPLATE_NAME)));

		List<TestItem> items = testItemRepository.findByFilter(filter, PageRequest.of(0, 20, sort)).getContent();

		assertNotNull(items);
		assertEquals(20L, items.size());

=======
	void findAllNotInIssueGroupByLaunch() {
		List<TestItem> withoutProductBug = testItemRepository.findAllNotInIssueGroupByLaunch(3L, TestItemIssueGroup.PRODUCT_BUG);
		withoutProductBug.forEach(it -> assertNotEquals(TestItemIssueGroup.PRODUCT_BUG,
				it.getItemResults().getIssue().getIssueType().getIssueGroup().getTestItemIssueGroup()
		));

		List<TestItem> withoutAutomationBug = testItemRepository.findAllNotInIssueGroupByLaunch(3L, TestItemIssueGroup.AUTOMATION_BUG);
		withoutAutomationBug.forEach(it -> assertNotEquals(TestItemIssueGroup.AUTOMATION_BUG,
				it.getItemResults().getIssue().getIssueType().getIssueGroup().getTestItemIssueGroup()
		));

		List<TestItem> withoutSystemIssue = testItemRepository.findAllNotInIssueGroupByLaunch(3L, TestItemIssueGroup.SYSTEM_ISSUE);
		withoutSystemIssue.forEach(it -> assertNotEquals(TestItemIssueGroup.SYSTEM_ISSUE,
				it.getItemResults().getIssue().getIssueType().getIssueGroup().getTestItemIssueGroup()
		));

		List<TestItem> withoutToInvestigate = testItemRepository.findAllNotInIssueGroupByLaunch(3L, TestItemIssueGroup.TO_INVESTIGATE);
		withoutToInvestigate.forEach(it -> assertNotEquals(TestItemIssueGroup.TO_INVESTIGATE,
				it.getItemResults().getIssue().getIssueType().getIssueGroup().getTestItemIssueGroup()
		));

		List<TestItem> withoutNoDefect = testItemRepository.findAllNotInIssueGroupByLaunch(3L, TestItemIssueGroup.NO_DEFECT);
		withoutNoDefect.forEach(it -> assertNotEquals(TestItemIssueGroup.NO_DEFECT,
				it.getItemResults().getIssue().getIssueType().getIssueGroup().getTestItemIssueGroup()
		));
	}

	@Test
	void selectIdsNotInIssueGroupByLaunch() {
		List<Long> withoutProductBug = testItemRepository.selectIdsNotInIssueGroupByLaunch(3L, TestItemIssueGroup.PRODUCT_BUG);
		testItemRepository.findAllById(withoutProductBug)
				.forEach(it -> assertNotEquals(TestItemIssueGroup.PRODUCT_BUG,
						it.getItemResults().getIssue().getIssueType().getIssueGroup().getTestItemIssueGroup()
				));

		List<Long> withoutAutomationBug = testItemRepository.selectIdsNotInIssueGroupByLaunch(3L, TestItemIssueGroup.AUTOMATION_BUG);
		testItemRepository.findAllById(withoutAutomationBug)
				.forEach(it -> assertNotEquals(TestItemIssueGroup.AUTOMATION_BUG,
						it.getItemResults().getIssue().getIssueType().getIssueGroup().getTestItemIssueGroup()
				));

		List<Long> withoutSystemIssue = testItemRepository.selectIdsNotInIssueGroupByLaunch(3L, TestItemIssueGroup.SYSTEM_ISSUE);
		testItemRepository.findAllById(withoutSystemIssue)
				.forEach(it -> assertNotEquals(TestItemIssueGroup.SYSTEM_ISSUE,
						it.getItemResults().getIssue().getIssueType().getIssueGroup().getTestItemIssueGroup()
				));

		List<Long> withoutToInvestigate = testItemRepository.selectIdsNotInIssueGroupByLaunch(3L, TestItemIssueGroup.TO_INVESTIGATE);
		testItemRepository.findAllById(withoutToInvestigate)
				.forEach(it -> assertNotEquals(TestItemIssueGroup.TO_INVESTIGATE,
						it.getItemResults().getIssue().getIssueType().getIssueGroup().getTestItemIssueGroup()
				));

		List<Long> withoutNoDefect = testItemRepository.selectIdsNotInIssueGroupByLaunch(3L, TestItemIssueGroup.NO_DEFECT);
		testItemRepository.findAllById(withoutNoDefect)
				.forEach(it -> assertNotEquals(TestItemIssueGroup.NO_DEFECT,
						it.getItemResults().getIssue().getIssueType().getIssueGroup().getTestItemIssueGroup()
				));
	}

	@Test
	void findAllInIssueGroupByLaunch() {
		List<TestItem> withToInvestigate = testItemRepository.findAllInIssueGroupByLaunch(3L, TestItemIssueGroup.TO_INVESTIGATE);
		withToInvestigate.forEach(it -> assertEquals(TestItemIssueGroup.TO_INVESTIGATE,
				it.getItemResults().getIssue().getIssueType().getIssueGroup().getTestItemIssueGroup()
		));

		List<TestItem> withProductBug = testItemRepository.findAllInIssueGroupByLaunch(3L, TestItemIssueGroup.PRODUCT_BUG);
		withProductBug.forEach(it -> assertEquals(TestItemIssueGroup.PRODUCT_BUG,
				it.getItemResults().getIssue().getIssueType().getIssueGroup().getTestItemIssueGroup()
		));
>>>>>>> aaa8b956
	}
}<|MERGE_RESOLUTION|>--- conflicted
+++ resolved
@@ -409,22 +409,6 @@
 	}
 
 	@Test
-<<<<<<< HEAD
-	void searchByPatternNameTest() {
-
-		Filter filter = Filter.builder()
-				.withTarget(TestItem.class)
-				.withCondition(new FilterCondition(Condition.ANY, false, "name2, name3, name4", CRITERIA_PATTERN_TEMPLATE_NAME))
-				.build();
-
-		Sort sort = Sort.by(Lists.newArrayList(new Sort.Order(Sort.Direction.ASC, CRITERIA_PATTERN_TEMPLATE_NAME)));
-
-		List<TestItem> items = testItemRepository.findByFilter(filter, PageRequest.of(0, 20, sort)).getContent();
-
-		assertNotNull(items);
-		assertEquals(20L, items.size());
-
-=======
 	void findAllNotInIssueGroupByLaunch() {
 		List<TestItem> withoutProductBug = testItemRepository.findAllNotInIssueGroupByLaunch(3L, TestItemIssueGroup.PRODUCT_BUG);
 		withoutProductBug.forEach(it -> assertNotEquals(TestItemIssueGroup.PRODUCT_BUG,
@@ -496,6 +480,22 @@
 		withProductBug.forEach(it -> assertEquals(TestItemIssueGroup.PRODUCT_BUG,
 				it.getItemResults().getIssue().getIssueType().getIssueGroup().getTestItemIssueGroup()
 		));
->>>>>>> aaa8b956
+	}
+
+	@Test
+	void searchByPatternNameTest() {
+
+		Filter filter = Filter.builder()
+				.withTarget(TestItem.class)
+				.withCondition(new FilterCondition(Condition.ANY, false, "name2, name3, name4", CRITERIA_PATTERN_TEMPLATE_NAME))
+				.build();
+
+		Sort sort = Sort.by(Lists.newArrayList(new Sort.Order(Sort.Direction.ASC, CRITERIA_PATTERN_TEMPLATE_NAME)));
+
+		List<TestItem> items = testItemRepository.findByFilter(filter, PageRequest.of(0, 20, sort)).getContent();
+
+		assertNotNull(items);
+		assertEquals(20L, items.size());
+
 	}
 }