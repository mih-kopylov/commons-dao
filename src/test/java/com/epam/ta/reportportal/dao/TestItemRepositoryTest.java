--- conflicted
+++ resolved
@@ -541,8 +541,7 @@
 	}
 
 	@Test
-<<<<<<< HEAD
-	void qwe() {
+	void findParentByChildIdTest() {
 		Optional<TestItem> parent = testItemRepository.findParentByChildId(2L);
 
 		Assertions.assertTrue(parent.isPresent());
@@ -550,8 +549,6 @@
 	}
 
 	@Test
-=======
->>>>>>> 4657cab2
 	void searchTicket() {
 		Filter filter = Filter.builder()
 				.withTarget(TestItem.class)
