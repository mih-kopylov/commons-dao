--- conflicted
+++ resolved
@@ -158,15 +158,11 @@
 
 	@Test
 	void selectIdsByStringPatternMatchedLogMessage() {
-<<<<<<< HEAD
-		List<Long> itemIds = testItemRepository.selectIdsByStringPatternMatchedLogMessage(1L, 1, 40000, "%o%");
-=======
 		List<Long> itemIds = testItemRepository.selectIdsByStringPatternMatchedLogMessage(1L,
 				1,
 				40000,
 				"o"
 		);
->>>>>>> d9f36187
 
 		Assertions.assertEquals(1, itemIds.size());
 	}
