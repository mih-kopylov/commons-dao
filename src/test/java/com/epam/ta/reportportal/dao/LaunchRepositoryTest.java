/*
 * Copyright (C) 2018 EPAM Systems
 *
 * Licensed under the Apache License, Version 2.0 (the "License");
 * you may not use this file except in compliance with the License.
 * You may obtain a copy of the License at
 *
 * http://www.apache.org/licenses/LICENSE-2.0
 *
 * Unless required by applicable law or agreed to in writing, software
 * distributed under the License is distributed on an "AS IS" BASIS,
 * WITHOUT WARRANTIES OR CONDITIONS OF ANY KIND, either express or implied.
 * See the License for the specific language governing permissions and
 * limitations under the License.
 */
package com.epam.ta.reportportal.dao;

import com.epam.ta.reportportal.commons.querygen.Condition;
import com.epam.ta.reportportal.commons.querygen.Filter;
import com.epam.ta.reportportal.commons.querygen.FilterCondition;
import com.epam.ta.reportportal.config.TestConfiguration;
import com.epam.ta.reportportal.config.util.SqlRunner;
import com.epam.ta.reportportal.entity.enums.KeepLogsDelay;
import com.epam.ta.reportportal.entity.enums.LaunchModeEnum;
import com.epam.ta.reportportal.entity.enums.StatusEnum;
import com.epam.ta.reportportal.entity.launch.Launch;
import com.epam.ta.reportportal.ws.model.launch.Mode;
import com.fasterxml.jackson.core.JsonProcessingException;
import com.fasterxml.jackson.databind.ObjectMapper;
import com.google.common.collect.Sets;
import org.apache.commons.collections.CollectionUtils;
import org.hamcrest.Matchers;
<<<<<<< HEAD
import org.hsqldb.cmdline.SqlToolError;
=======
>>>>>>> be7ea26a
import org.junit.AfterClass;
import org.junit.Assert;
import org.junit.BeforeClass;
import org.junit.Test;
import org.junit.runner.RunWith;
import org.springframework.beans.factory.annotation.Autowired;
import org.springframework.data.domain.Page;
import org.springframework.data.domain.PageRequest;
import org.springframework.data.domain.Sort;
import org.springframework.test.context.ContextConfiguration;
import org.springframework.test.context.junit4.SpringRunner;
import org.springframework.transaction.annotation.Transactional;

import java.sql.SQLException;
import java.time.Duration;
import java.time.LocalDateTime;
import java.util.List;
import java.util.Set;
import java.util.stream.Collectors;
import java.util.stream.Stream;

import static com.epam.ta.reportportal.commons.querygen.constant.GeneralCriteriaConstant.CRITERIA_PROJECT_ID;
import static com.epam.ta.reportportal.dao.constant.TestConstants.SUPERADMIN_PERSONAL_PROJECT_ID;

/**
 * @author Ivan Budaev
 */
@RunWith(SpringRunner.class)
@ContextConfiguration(classes = TestConfiguration.class)
@Transactional("transactionManager")
public class LaunchRepositoryTest {

	@Autowired
	private LaunchRepository launchRepository;

	@BeforeClass
	public static void init() throws SQLException {
		SqlRunner.runSqlScripts("/launch/launch-down.sql", "/user/user-project-down.sql");
		SqlRunner.runSqlScripts("/user/user-project-up.sql", "/launch/launch-up.sql");
	}

	@AfterClass
	public static void destroy() throws SQLException {
		SqlRunner.runSqlScripts("/launch/launch-down.sql", "/user/user-project-down.sql");
	}

	@Test
	public void deleteLaunchesByProjectIdAndModifiedBeforeTest() {
		int removedCount = launchRepository.deleteLaunchesByProjectIdModifiedBefore(SUPERADMIN_PERSONAL_PROJECT_ID,
				LocalDateTime.now().minusSeconds(Duration.ofDays(KeepLogsDelay.TWO_WEEKS.getDays() - 1).getSeconds())
		);

		Assert.assertEquals(12, removedCount);
	}

	@Test
	public void streamLaunchIdsWithStatusTest() {

		Stream<Long> stream = launchRepository.streamIdsWithStatusModifiedBefore(SUPERADMIN_PERSONAL_PROJECT_ID,
				StatusEnum.IN_PROGRESS,
				LocalDateTime.now().minusSeconds(Duration.ofDays(KeepLogsDelay.TWO_WEEKS.getDays() - 1).getSeconds())
		);

		Assert.assertNotNull(stream);
		List<Long> ids = stream.collect(Collectors.toList());
		Assert.assertTrue(CollectionUtils.isNotEmpty(ids));
		Assert.assertEquals(12L, ids.size());
	}

	@Test
	public void streamLaunchIdsTest() {

		Stream<Long> stream = launchRepository.streamIdsModifiedBefore(SUPERADMIN_PERSONAL_PROJECT_ID,
				LocalDateTime.now().minusSeconds(Duration.ofDays(KeepLogsDelay.TWO_WEEKS.getDays() - 1).getSeconds())
		);

		Assert.assertNotNull(stream);
		List<Long> ids = stream.collect(Collectors.toList());
		Assert.assertTrue(CollectionUtils.isNotEmpty(ids));
		Assert.assertEquals(12L, ids.size());
	}

	@Test
	public void testLaunches() {
		List<Launch> launches = launchRepository.findByProjectIdAndStartTimeGreaterThanAndMode(1l,
				LocalDateTime.now().minusMonths(1),
				LaunchModeEnum.DEFAULT
		);
		Assert.assertThat(launches.size(), Matchers.greaterThan(0));
	}

	@Test
	public void testLoadLaunchesHistory() {
		List<Launch> demoLaunchS = launchRepository.findLaunchesHistory(2, 2L, "Demo launch s", 2L);
		Assert.assertThat(demoLaunchS.size(), Matchers.equalTo(2));
		demoLaunchS.forEach(it -> Assert.assertThat(it.getName(), Matchers.equalToIgnoringCase("Demo launch s")));
	}

	@Test
	public void mergeLaunchTestItems() {
		long time = System.nanoTime() / 1000000;
		launchRepository.mergeLaunchTestItems(1L);
		System.out.println(System.nanoTime() / 1000000 - time);
		System.out.println("OK");
	}

	@Test
	public void findAllLatestLaunchesTest() {

		Page<Launch> allLatestByFilter = launchRepository.findAllLatestByFilter(buildDefaultFilter(1L), PageRequest.of(0, 2));

		Assert.assertNotNull(allLatestByFilter);
		Assert.assertEquals(2, allLatestByFilter.getNumberOfElements());
	}

	@Test
	public void getLaunchNamesTest() {
		List<String> launchNames = launchRepository.getLaunchNames(1L, "launch", LaunchModeEnum.DEFAULT.toString());

		Assert.assertNotNull(launchNames);
		Assert.assertTrue(CollectionUtils.isNotEmpty(launchNames));
	}

	@Test
	public void jsonParsingTest() throws JsonProcessingException {
		Launch launch = launchRepository.findById(2L).get();

		String string = new ObjectMapper().writeValueAsString(launch);
	}

	@Test
	public void findLaunchByFilterTest() {
		Sort sort = Sort.by(Sort.Direction.ASC, "statistics$executions$total");
		Page<Launch> filter = launchRepository.findByFilter(buildDefaultFilter(2L), PageRequest.of(0, 2, sort));
		System.out.println(filter);
		//		launches.forEach(l -> Assert.assertTrue(CollectionUtils.isNotEmpty(l.getTags())));
	}

	private Filter buildDefaultFilter(Long projectId) {
		Set<FilterCondition> conditionSet = Sets.newHashSet(new FilterCondition(Condition.EQUALS,
						false,
						String.valueOf(projectId),
						CRITERIA_PROJECT_ID
<<<<<<< HEAD
				),
				new FilterCondition(Condition.NOT_EQUALS, false, StatusEnum.IN_PROGRESS.name(), "status"),
=======
				), new FilterCondition(Condition.NOT_EQUALS, false, StatusEnum.IN_PROGRESS.name(), "status"),
>>>>>>> be7ea26a
				new FilterCondition(Condition.EQUALS, false, Mode.DEFAULT.toString(), "mode"),
				new FilterCondition(Condition.HAS, false, "updated", "tags")
		);
		return new Filter(Launch.class, conditionSet);
	}
}<|MERGE_RESOLUTION|>--- conflicted
+++ resolved
@@ -30,10 +30,6 @@
 import com.google.common.collect.Sets;
 import org.apache.commons.collections.CollectionUtils;
 import org.hamcrest.Matchers;
-<<<<<<< HEAD
-import org.hsqldb.cmdline.SqlToolError;
-=======
->>>>>>> be7ea26a
 import org.junit.AfterClass;
 import org.junit.Assert;
 import org.junit.BeforeClass;
@@ -177,12 +173,7 @@
 						false,
 						String.valueOf(projectId),
 						CRITERIA_PROJECT_ID
-<<<<<<< HEAD
-				),
-				new FilterCondition(Condition.NOT_EQUALS, false, StatusEnum.IN_PROGRESS.name(), "status"),
-=======
 				), new FilterCondition(Condition.NOT_EQUALS, false, StatusEnum.IN_PROGRESS.name(), "status"),
->>>>>>> be7ea26a
 				new FilterCondition(Condition.EQUALS, false, Mode.DEFAULT.toString(), "mode"),
 				new FilterCondition(Condition.HAS, false, "updated", "tags")
 		);
