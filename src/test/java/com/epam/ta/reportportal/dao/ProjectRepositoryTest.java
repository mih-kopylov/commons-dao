--- conflicted
+++ resolved
@@ -69,15 +69,8 @@
 		projects.getContent().forEach(project -> {
 			assertNotNull(project.getId());
 			assertTrue(CollectionUtils.isNotEmpty(project.getProjectAttributes()));
-<<<<<<< HEAD
 			assertEquals(14, project.getProjectAttributes().size());
 			assertTrue(project.getProjectAttributes().stream().anyMatch(pa -> ofNullable(pa.getValue()).isPresent() && pa.getAttribute()
-=======
-			assertEquals(13, project.getProjectAttributes().size());
-			assertTrue(project.getProjectAttributes()
-					.stream()
-					.anyMatch(pa -> ofNullable(pa.getValue()).isPresent() && pa.getAttribute()
->>>>>>> aaa8b956
 							.getName()
 							.equals(ProjectAttributeEnum.KEEP_LOGS.getAttribute())));
 		});
