/*
 *  Copyright (C) 2018 EPAM Systems
 *
 *  Licensed under the Apache License, Version 2.0 (the "License");
 *  you may not use this file except in compliance with the License.
 *  You may obtain a copy of the License at
 *
 *  http://www.apache.org/licenses/LICENSE-2.0
 *
 *  Unless required by applicable law or agreed to in writing, software
 *  distributed under the License is distributed on an "AS IS" BASIS,
 *  WITHOUT WARRANTIES OR CONDITIONS OF ANY KIND, either express or implied.
 *  See the License for the specific language governing permissions and
 *  limitations under the License.
 */

package com.epam.ta.reportportal.dao;

import com.epam.ta.reportportal.config.TestConfiguration;
import com.epam.ta.reportportal.config.util.SqlRunner;
import com.epam.ta.reportportal.entity.project.Project;
import org.hsqldb.cmdline.SqlToolError;
import org.junit.AfterClass;
import org.junit.Assert;
import org.junit.BeforeClass;
import org.junit.Test;
import org.junit.runner.RunWith;
import org.springframework.beans.factory.annotation.Autowired;
import org.springframework.test.context.ContextConfiguration;
import org.springframework.test.context.junit4.SpringRunner;
import org.springframework.transaction.annotation.Transactional;

import java.io.IOException;
import java.sql.Connection;
import java.sql.DriverManager;
import java.sql.SQLException;
import java.util.List;

/**
 * @author Ivan Budaev
 */
@RunWith(SpringRunner.class)
@ContextConfiguration(classes = TestConfiguration.class)
@Transactional("transactionManager")
public class ProjectRepositoryTest {

	@Autowired
	private ProjectRepository projectRepository;

	@BeforeClass
	public static void init() throws SQLException, ClassNotFoundException, IOException, SqlToolError {
<<<<<<< HEAD
		//		Class.forName("org.hsqldb.jdbc.JDBCDriver");
		//		runSqlScript("/test-dropall-script.sql");
		//		runSqlScript("/test-create-script.sql");
		//		runSqlScript("/test-fill-script.sql");
=======
		Class.forName("org.hsqldb.jdbc.JDBCDriver");
		runSqlScript("/test-dropall-script.sql");
		runSqlScript("/test-create-script.sql");
		runSqlScript("/test-fill-script.sql");
>>>>>>> 9c6515a7
	}

	@AfterClass
	public static void destroy() throws SQLException, IOException, SqlToolError {
<<<<<<< HEAD
		//		runSqlScript("/test-dropall-script.sql");
=======
		runSqlScript("/test-dropall-script.sql");
>>>>>>> 9c6515a7
	}

	private static void runSqlScript(String scriptPath) throws SQLException, IOException, SqlToolError {
		try (Connection connection = getConnection()) {
			new SqlRunner().runSqlScript(connection, scriptPath);
		}
	}

	private static Connection getConnection() throws SQLException {
		return DriverManager.getConnection("jdbc:postgresql://localhost:5432/reportportal", "rpuser", "rppass");
	}

	@Test
	public void findUserProjectsTest() {
		List<Project> projects = projectRepository.findUserProjects("qwerty");

		Assert.assertNotNull(projects);
		Assert.assertTrue(projects.size() >= 1);
	}
}<|MERGE_RESOLUTION|>--- conflicted
+++ resolved
@@ -49,26 +49,15 @@
 
 	@BeforeClass
 	public static void init() throws SQLException, ClassNotFoundException, IOException, SqlToolError {
-<<<<<<< HEAD
-		//		Class.forName("org.hsqldb.jdbc.JDBCDriver");
-		//		runSqlScript("/test-dropall-script.sql");
-		//		runSqlScript("/test-create-script.sql");
-		//		runSqlScript("/test-fill-script.sql");
-=======
 		Class.forName("org.hsqldb.jdbc.JDBCDriver");
 		runSqlScript("/test-dropall-script.sql");
 		runSqlScript("/test-create-script.sql");
 		runSqlScript("/test-fill-script.sql");
->>>>>>> 9c6515a7
 	}
 
 	@AfterClass
 	public static void destroy() throws SQLException, IOException, SqlToolError {
-<<<<<<< HEAD
-		//		runSqlScript("/test-dropall-script.sql");
-=======
 		runSqlScript("/test-dropall-script.sql");
->>>>>>> 9c6515a7
 	}
 
 	private static void runSqlScript(String scriptPath) throws SQLException, IOException, SqlToolError {
