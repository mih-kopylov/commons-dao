--- conflicted
+++ resolved
@@ -27,9 +27,6 @@
 
 	public static final Long SUPERADMIN_ID = 1L;
 	public static final Long SUPERADMIN_PERSONAL_PROJECT_ID = 1L;
-<<<<<<< HEAD
-=======
 	public static final String SUPERADMIN_LOGIN = "superadmin";
->>>>>>> 824523a6
 	public static final Long STEP_ITEM_WITH_LOGS_ID = 1L;
 }