--- conflicted
+++ resolved
@@ -13,9 +13,4 @@
 # See the License for the specific language governing permissions and
 # limitations under the License.
 #
-<<<<<<< HEAD
-version=5.0.0-BETA-13-SNAPSHOT
-description=EPAM Report portal. Common DAO Layer
-=======
-version=5.0.0-RC-3-SNAPSHOT
->>>>>>> 88c043f8
+version=5.0.0-RC-3-SNAPSHOT