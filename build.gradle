/*
 * Copyright (C) 2018 EPAM Systems
 *
 * Licensed under the Apache License, Version 2.0 (the "License");
 * you may not use this file except in compliance with the License.
 * You may obtain a copy of the License at
 *
 * http://www.apache.org/licenses/LICENSE-2.0
 *
 * Unless required by applicable law or agreed to in writing, software
 * distributed under the License is distributed on an "AS IS" BASIS,
 * WITHOUT WARRANTIES OR CONDITIONS OF ANY KIND, either express or implied.
 * See the License for the specific language governing permissions and
 * limitations under the License.
 */

buildscript {
    repositories {
        mavenCentral()
        jcenter()
        maven { url "https://plugins.gradle.org/m2/" }
    }
}


plugins {
    id "io.spring.dependency-management" version "1.0.2.RELEASE"
    id 'net.researchgate.release' version '2.4.1'
    id "com.jfrog.bintray" version "1.7"
}

project.description = 'EPAM Report portal. Common DAO Layer'

apply plugin: 'java'
apply plugin: 'jacoco'
apply from: 'release-lib.gradle'
apply from: 'build-quality.gradle'


repositories {
    mavenCentral()
    maven { url "http://dl.bintray.com/epam/reportportal" }
    maven { url 'https://jitpack.io' }
    maven {
        url 'https://repo.spring.io/libs-milestone'
    }
}

sourceCompatibility = 1.8
targetCompatibility = 1.8

dependencyManagement {
    imports {
        mavenBom "com.github.reportportal:commons-bom:master-SNAPSHOT"
    }
}

project.ext {
    releaseMode = project.hasProperty("releaseMode")
}

task wrapper(type: Wrapper) {
    gradleVersion = '4.5'
}

dependencies {

    if (releaseMode) {
        compile 'com.epam.reportportal:commons:3.1.0'
        compile 'com.epam.reportportal:commons-rules:4.0.1'
    } else {
        compile('com.github.reportportal:commons:71d4aca')
        compile 'com.github.reportportal:commons-rules:spb2-SNAPSHOT'
        compile 'com.github.reportportal:commons-model:d12ead9'
    }

    compile 'com.fasterxml.jackson.datatype:jackson-datatype-jsr310:2.9.3'

    //    seaweedfs
    compile 'org.lokra.seaweedfs:seaweedfs-client:0.7.3.RELEASE'
//    end of seaweedfs

    compile group: 'org.jooq', name: 'jooq', version: '3.11.4'
    compile group: 'commons-lang', name: 'commons-lang', version: '2.6'
    compile group: 'commons-fileupload', name: 'commons-fileupload', version: '1.3.3'

    compile('org.springframework.boot:spring-boot-starter-data-jpa')
    compile group: 'org.hibernate', name: 'hibernate-validator', version: '6.0.7.Final'
    compile group: 'org.springframework.boot', name: 'spring-boot-starter-web', version: '1.5.10.RELEASE'

    compile('org.postgresql:postgresql')
    runtime('org.postgresql:postgresql')

    compile 'org.springframework.boot:spring-boot'
    compile 'org.springframework.boot:spring-boot-autoconfigure'
    compile 'org.springframework:spring-context-support'
    compile 'com.github.ben-manes.caffeine:caffeine'

    compile 'net.coobird:thumbnailator:0.4.8'
    compile 'commons-validator:commons-validator:1.6'
    compile 'com.google.guava:guava:23.0'
    compile 'org.jasypt:jasypt:1.9.2'
    compile 'com.google.code.findbugs:jsr305:3.0.2'
    compile 'org.apache.commons:commons-lang3:3.6'
    compile 'org.reflections:reflections:0.9.11'

    compile 'org.apache.tika:tika-core:1.17'
    compile 'org.apache.tika:tika-parsers:1.17'

    /* just for password encoder. To make sure Guava and Spring's Crypto generate the same  hash functions */
    testCompile 'org.hamcrest:hamcrest-all:1.3'
    testCompile 'junit:junit:4.12'
    testCompile 'org.mockito:mockito-all:2.0.2-beta'
    testCompile 'org.assertj:assertj-core:3.9.0'
    testCompile 'org.dbunit:dbunit:2.5.4'

//    testCompile 'org.springframework.boot:spring-boot-test'
    testCompile 'org.springframework:spring-test'
    testCompile 'org.springframework.security:spring-security-crypto'
    testCompile 'org.springframework.security:spring-security-core'
    testCompile 'org.hibernate:hibernate-validator:6.0.7.Final'

    testCompile group: 'org.hsqldb', name: 'hsqldb', version: '2.3.4'
    testCompile group: 'org.hsqldb', name: 'sqltool', version: '2.3.4'

    testCompile("com.h2database:h2")
    testCompile 'com.github.database-rider:rider-spring:1.2.8'
    testCompile 'org.dbunit:dbunit:2.5.4'

    testCompile 'org.testcontainers:postgresql:1.8.0'
<<<<<<< HEAD
=======

    testCompile group: 'com.opentable.components', name: 'otj-pg-embedded', version: '0.12.5'
    testCompile group: 'org.flywaydb.flyway-test-extensions', name: 'flyway-spring-test', version: '5.2.1'

>>>>>>> 824523a6
}

jacocoTestReport {
    reports {
        xml.enabled true
    }
    afterEvaluate {
        classDirectories = files(classDirectories.files.collect {
            fileTree(dir: it,
                    exclude: ['com/epam/ta/reportportal/jooq/**', 'com/epam/ta/reportportal/config/**'])
        })
    }
}

test {
    testLogging {
        events "failed"
        exceptionFormat "short"
    }
}

build.dependsOn jacocoTestReport<|MERGE_RESOLUTION|>--- conflicted
+++ resolved
@@ -128,13 +128,10 @@
     testCompile 'org.dbunit:dbunit:2.5.4'
 
     testCompile 'org.testcontainers:postgresql:1.8.0'
-<<<<<<< HEAD
-=======
 
     testCompile group: 'com.opentable.components', name: 'otj-pg-embedded', version: '0.12.5'
     testCompile group: 'org.flywaydb.flyway-test-extensions', name: 'flyway-spring-test', version: '5.2.1'
 
->>>>>>> 824523a6
 }
 
 jacocoTestReport {
