buildscript {
    repositories {
        mavenCentral()
        jcenter()
        maven { url "https://plugins.gradle.org/m2/" }
    }
}


plugins {
    id "io.spring.dependency-management" version "1.0.2.RELEASE"
    id 'net.researchgate.release' version '2.4.1'
    id "com.jfrog.bintray" version "1.7"
}

project.description = 'EPAM Report portal. Common DAO Layer'

apply plugin: 'java'
apply plugin: 'jacoco'
apply from: 'release-lib.gradle'
apply from: 'build-quality.gradle'


repositories {
    mavenCentral()
    maven { url "http://dl.bintray.com/epam/reportportal" }
    maven { url 'https://jitpack.io' }
    maven {
        url 'https://repo.spring.io/libs-milestone'
    }
}

sourceCompatibility = 1.8
targetCompatibility = 1.8

dependencyManagement {
    imports {
        mavenBom "com.github.reportportal:commons-bom:master-SNAPSHOT"
    }
}


project.ext {
    releaseMode = project.hasProperty("releaseMode")
}

task wrapper(type: Wrapper) {
    gradleVersion = '4.5'
}

dependencies {

    if (releaseMode) {
        compile 'com.epam.reportportal:commons:3.1.0'
        compile 'com.epam.reportportal:commons-rules:4.0.1'
    } else {
        compile('com.github.reportportal:commons:71d4aca')
        compile 'com.github.reportportal:commons-rules:spb2-SNAPSHOT'
        compile 'com.github.reportportal:commons-model:0351b6f'
    }

    //    seaweedfs
    compile 'org.lokra.seaweedfs:seaweedfs-client:0.7.3.RELEASE'
//    end of seaweedfs

    compile group: 'org.jooq', name: 'jooq', version: '3.10.6'
    compile group: 'commons-lang', name: 'commons-lang', version: '2.6'
    compile group: 'commons-fileupload', name: 'commons-fileupload', version: '1.3.3'

    compile('org.springframework.boot:spring-boot-starter-data-jpa')
    compile group: 'org.hibernate', name: 'hibernate-validator', version: '6.0.7.Final'
    compile group: 'org.springframework.boot', name: 'spring-boot-starter-web', version: '1.5.10.RELEASE'

    compile('org.postgresql:postgresql')
    runtime('org.postgresql:postgresql')

    compile 'org.springframework.boot:spring-boot'
    compile 'org.springframework.boot:spring-boot-autoconfigure'
    compile 'org.springframework:spring-context-support'
    compile 'com.github.ben-manes.caffeine:caffeine'

    compile 'net.coobird:thumbnailator:0.4.8'
    compile 'commons-validator:commons-validator:1.6'
    compile 'com.google.guava:guava:23.0'
    compile 'org.jasypt:jasypt:1.9.2'
    compile 'com.google.code.findbugs:jsr305:3.0.2'
    compile 'org.apache.commons:commons-lang3:3.6'
    compile 'org.reflections:reflections:0.9.11'

    /* just for password encoder. To make sure Guava and Spring's Crypto generate the same  hash functions */
    testCompile 'org.hamcrest:hamcrest-all:1.3'
    testCompile 'junit:junit:4.12'
    testCompile 'org.mockito:mockito-all:2.0.2-beta'
    testCompile 'org.assertj:assertj-core:3.9.0'
    testCompile 'org.dbunit:dbunit:2.5.4'

//    testCompile 'org.springframework.boot:spring-boot-test'
    testCompile 'org.springframework:spring-test'
    testCompile 'org.springframework.security:spring-security-crypto'
    testCompile 'org.springframework.security:spring-security-core'
    testCompile 'org.hibernate:hibernate-validator:6.0.7.Final'

<<<<<<< HEAD
    testCompile("com.h2database:h2")
    testCompile 'com.github.database-rider:rider-spring:1.2.8'
    testCompile 'org.dbunit:dbunit:2.5.4'
=======
    testCompile 'org.testcontainers:postgresql:1.8.0'

>>>>>>> 6e8b26a4

}

jacocoTestReport {
    reports {
        xml.enabled true
    }
}

test {
    testLogging {
        events "failed"
        exceptionFormat "short"
    }
}

build.dependsOn jacocoTestReport<|MERGE_RESOLUTION|>--- conflicted
+++ resolved
@@ -100,14 +100,12 @@
     testCompile 'org.springframework.security:spring-security-core'
     testCompile 'org.hibernate:hibernate-validator:6.0.7.Final'
 
-<<<<<<< HEAD
     testCompile("com.h2database:h2")
     testCompile 'com.github.database-rider:rider-spring:1.2.8'
     testCompile 'org.dbunit:dbunit:2.5.4'
-=======
+
     testCompile 'org.testcontainers:postgresql:1.8.0'
 
->>>>>>> 6e8b26a4
 
 }
 
