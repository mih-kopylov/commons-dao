--- conflicted
+++ resolved
@@ -45,19 +45,11 @@
     if (releaseMode) {
         compile 'com.epam.reportportal:commons:5.0.0-BETA-2'
         compile 'com.epam.reportportal:commons-rules:5.0.0-BETA-6'
-<<<<<<< HEAD
-        compile 'com.epam.reportportal:commons-model:4e48d28'
-    } else {
-        compile 'com.github.reportportal:commons:89ba5a7'
-        compile 'com.github.reportportal:commons-rules:3c46d7c'
-        compile 'com.github.reportportal:commons-model:9213a59'
-=======
         compile 'com.epam.reportportal:commons-model:5.0.0-RC-5'
     } else {
         compile('com.github.reportportal:commons:5.0.0-BETA-2')
         compile 'com.github.reportportal:commons-rules:5.0.0-BETA-6'
         compile 'com.github.reportportal:commons-model:5.0.0-RC-5'
->>>>>>> 14b5a0fc
     }
     compile 'org.springframework.boot:spring-boot-starter-data-jpa'
 
