--- conflicted
+++ resolved
@@ -71,11 +71,7 @@
     } else {
         compile('com.github.reportportal:commons:71d4aca')
         compile 'com.github.reportportal:commons-rules:spb2-SNAPSHOT'
-<<<<<<< HEAD
-        compile 'com.github.reportportal:commons-model:4116c6c1'
-=======
         compile 'com.github.reportportal:commons-model:9e591ea'
->>>>>>> c55add32
     }
 
     compile 'com.fasterxml.jackson.datatype:jackson-datatype-jsr310:2.9.3'
