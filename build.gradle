/*
 * Copyright 2019 EPAM Systems
 *
 * Licensed under the Apache License, Version 2.0 (the "License");
 * you may not use this file except in compliance with the License.
 * You may obtain a copy of the License at
 *
 * http://www.apache.org/licenses/LICENSE-2.0
 *
 * Unless required by applicable law or agreed to in writing, software
 * distributed under the License is distributed on an "AS IS" BASIS,
 * WITHOUT WARRANTIES OR CONDITIONS OF ANY KIND, either express or implied.
 * See the License for the specific language governing permissions and
 * limitations under the License.
 */

plugins {
    id "io.spring.dependency-management" version "1.0.7.RELEASE"
    id 'net.researchgate.release' version '2.8.0'
    id "de.undercouch.download" version "3.4.3"
    id "com.jfrog.bintray" version "1.8.4"
    id 'jacoco'
    id 'java'
    id "org.owasp.dependencycheck" version "5.0.0-M3.1"
}

apply from: 'https://raw.githubusercontent.com/reportportal/gradle-scripts/master/release-commons.gradle'
apply from: 'build-quality.gradle'
apply from: 'jacoco.gradle'


repositories {
    mavenLocal()
    mavenCentral()
    maven { url "http://dl.bintray.com/epam/reportportal" }
    maven { url 'https://jitpack.io' }
    maven { url 'https://repo.spring.io/libs-milestone' }
}

project.description = 'EPAM Report portal. Common DAO Layer'
sourceCompatibility = 1.8
targetCompatibility = 1.8

wrapper {
    gradleVersion = '5.4.1'
}

dependencyManagement {
    imports {
        mavenBom "org.springframework.boot:spring-boot-dependencies:2.1.5.RELEASE"
        mavenBom "com.github.reportportal:commons-bom:f8ca1d4"
    }
}

project.ext {
    limits = [
            'instruction': 70,
            'branch'     : 36,
            'line'       : 60,
            'complexity' : 49,
            'method'     : 55,
            'class'      : 87
    ]
    releaseMode = project.hasProperty("releaseMode")
}


dependencies {

    if (releaseMode) {
<<<<<<< HEAD
        compile 'com.epam.reportportal:commons-rules:4.2.0'
    } else {
        compile 'com.github.reportportal:commons-rules:4.2.0'
=======
        compile 'com.epam.reportportal:commons:5.0.0-BETA-2'
        compile 'com.epam.reportportal:commons-rules:5.0.0-BETA-3'
        compile 'com.epam.reportportal:commons-model:5.0.0-BETA-3'
    } else {
        compile('com.github.reportportal:commons:71d4aca')
        compile 'com.github.reportportal:commons-rules:5f57515'
        compile 'com.github.reportportal:commons-model:a8a0026'
>>>>>>> bd901e78
    }

    compile 'com.fasterxml.jackson.datatype:jackson-datatype-jsr310:2.9.3'

    compile 'org.lokra.seaweedfs:seaweedfs-client:0.7.3.RELEASE'

    compile group: 'org.jooq', name: 'jooq', version: '3.11.4'
    compile group: 'commons-lang', name: 'commons-lang', version: '2.6'
    compile group: 'commons-fileupload', name: 'commons-fileupload', version: '1.3.3'

    compile('org.springframework.boot:spring-boot-starter-data-jpa')
    compile group: 'org.hibernate', name: 'hibernate-validator', version: '6.0.7.Final'
    compile group: 'org.springframework.boot', name: 'spring-boot-starter-web', version: '1.5.10.RELEASE'

    compile('org.postgresql:postgresql')
    runtime('org.postgresql:postgresql')

    compile 'org.springframework.boot:spring-boot'
    compile 'org.springframework.boot:spring-boot-autoconfigure'
    compile 'org.springframework:spring-context-support'
    compile 'com.github.ben-manes.caffeine:caffeine'

    compile 'net.coobird:thumbnailator:0.4.8'
    compile 'commons-validator:commons-validator:1.6'
    compile 'com.google.guava:guava:23.0'
    compile 'org.jasypt:jasypt:1.9.2'
    compile 'com.google.code.findbugs:jsr305:3.0.2'
    compile 'org.apache.commons:commons-lang3:3.6'
    compile 'org.reflections:reflections:0.9.11'

    compile 'org.apache.tika:tika-core:1.17'
    compile 'org.apache.tika:tika-parsers:1.17'

    compile group: 'io.zonky.test', name: 'embedded-postgres', version: '1.2.1'
    compile group: 'org.flywaydb', name: 'flyway-core', version: '5.2.4'
    testCompile group: 'org.flywaydb.flyway-test-extensions', name: 'flyway-spring-test', version: '5.2.1'

    testCompile 'org.hamcrest:hamcrest-all:1.3'
    testCompile 'org.mockito:mockito-all:2.0.2-beta'
    testCompile 'org.assertj:assertj-core:3.9.0'

    testCompile 'org.springframework:spring-test'
    testCompile 'org.springframework.security:spring-security-crypto'
    testCompile 'org.springframework.security:spring-security-core'
    testCompile 'org.hibernate:hibernate-validator:6.0.7.Final'
    testCompile group: 'org.junit.jupiter', name: 'junit-jupiter-api', version: '5.3.1'
    testRuntime group: 'org.junit.jupiter', name: 'junit-jupiter-engine', version: '5.3.1'


}


ext.src = [
        'https://raw.githubusercontent.com/reportportal/migrations/master/migrations/1_initialize_schema.up.sql': 'V001__initialize_schema.sql',
        'https://raw.githubusercontent.com/reportportal/migrations/master/migrations/3_default_data.up.sql': 'V002__default_data.sql'
]

task copyTestDatabaseScripts {
    doLast {
        for (s in src) {
            download {
                src s.key
                dest new File("${projectDir}/src/test/resources/db/migration/", s.value)
            }
        }
    }
}

task removeScripts {
    doLast {
        for (s in src) {
            def file = new File("${projectDir}/src/test/resources/db/migration/", s.value)
            file.delete()
        }
    }
}


tasks.withType(Javadoc).all { enabled = false }

test {
    useJUnitPlatform()

    testLogging {
        events "failed"
        exceptionFormat "short"
    }
}

checkCommitNeeded.dependsOn removeScripts
test.dependsOn copyTestDatabaseScripts
build.dependsOn jacocoTestReport<|MERGE_RESOLUTION|>--- conflicted
+++ resolved
@@ -68,11 +68,6 @@
 dependencies {
 
     if (releaseMode) {
-<<<<<<< HEAD
-        compile 'com.epam.reportportal:commons-rules:4.2.0'
-    } else {
-        compile 'com.github.reportportal:commons-rules:4.2.0'
-=======
         compile 'com.epam.reportportal:commons:5.0.0-BETA-2'
         compile 'com.epam.reportportal:commons-rules:5.0.0-BETA-3'
         compile 'com.epam.reportportal:commons-model:5.0.0-BETA-3'
@@ -80,7 +75,6 @@
         compile('com.github.reportportal:commons:71d4aca')
         compile 'com.github.reportportal:commons-rules:5f57515'
         compile 'com.github.reportportal:commons-model:a8a0026'
->>>>>>> bd901e78
     }
 
     compile 'com.fasterxml.jackson.datatype:jackson-datatype-jsr310:2.9.3'
