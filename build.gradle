--- conflicted
+++ resolved
@@ -35,13 +35,9 @@
 }
 
 dependencies {
-<<<<<<< HEAD
     compile 'com.epam.reportportal:commons-model:2.7.0-ALPHA-10'
-    compile 'com.epam.reportportal:commons-rules:2.6.0'
-=======
-    compile 'com.epam.reportportal:commons-model:2.7.0-ALPHA-9'
     compile 'com.epam.reportportal:commons-rules:2.7.0-ALPHA-4'
->>>>>>> a2a3d8ac
+
 
     compile 'net.coobird:thumbnailator:0.4.8'
     compile 'commons-validator:commons-validator:1.5.1'
