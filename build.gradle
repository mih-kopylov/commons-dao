--- conflicted
+++ resolved
@@ -13,18 +13,6 @@
  * See the License for the specific language governing permissions and
  * limitations under the License.
  */
-<<<<<<< HEAD
-
-buildscript {
-    repositories {
-        mavenCentral()
-        jcenter()
-        maven { url "https://plugins.gradle.org/m2/" }
-    }
-}
-
-=======
->>>>>>> bd901e78
 
 plugins {
     id "io.spring.dependency-management" version "1.0.7.RELEASE"
@@ -140,20 +128,11 @@
 
 
 ext.src = [
-        'https://raw.githubusercontent.com/reportportal/migrations/master/migrations/1_initialize_schema.up.sql': 'V001__initialize_schema.sql',
+        'https://raw.githubusercontent.com/reportportal/migrations/rerun/migrations/1_initialize_schema.up.sql': 'V001__initialize_schema.sql',
         'https://raw.githubusercontent.com/reportportal/migrations/master/migrations/3_default_data.up.sql': 'V002__default_data.sql'
 ]
 
 task copyTestDatabaseScripts {
-<<<<<<< HEAD
-    def initScriptPath = "${projectDir}/src/test/resources/db/migration/V001__initialize_schema.sql"
-    def initScriptUrl = "https://raw.githubusercontent.com/reportportal/migrations/rerun/migrations/1_initialize_schema.up.sql"
-    copyFromUrl(initScriptPath, initScriptUrl)
-
-    def dataScriptPath = "${projectDir}/src/test/resources/db/migration/V002__default_data.sql"
-    def dataScriptUrl = "https://raw.githubusercontent.com/reportportal/migrations/rerun/migrations/3_default_data.up.sql"
-    copyFromUrl(dataScriptPath, dataScriptUrl)
-=======
     doLast {
         for (s in src) {
             download {
@@ -171,7 +150,6 @@
             file.delete()
         }
     }
->>>>>>> bd901e78
 }
 
 
